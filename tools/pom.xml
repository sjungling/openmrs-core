--- conflicted
+++ resolved
@@ -1,39 +1,3 @@
-<<<<<<< HEAD
-<project xmlns="http://maven.apache.org/POM/4.0.0" xmlns:xsi="http://www.w3.org/2001/XMLSchema-instance"
-         xsi:schemaLocation="http://maven.apache.org/POM/4.0.0 http://maven.apache.org/maven-v4_0_0.xsd">
-   <parent>
-      <groupId>org.openmrs</groupId>
-      <artifactId>openmrsorderentry</artifactId>
-      <version>1.9.0-SNAPSHOT</version>
-   </parent>
-   <modelVersion>4.0.0</modelVersion>
-   <groupId>org.openmrs.tools</groupId>
-   <artifactId>openmrsorderentry-tools</artifactId>
-   <packaging>jar</packaging>
-   <name>openmrs-tools</name>
-   <description>The resources for openmrs plugins and tools</description>
-   
-   <profiles>
-      <profile>
-         <id>default-tools.jar</id>
-         <activation>
-            <property>
-               <name>java.vendor</name>
-               <value>Sun Microsystems Inc.</value>
-            </property>
-         </activation>
-         <dependencies>
-            <dependency>
-               <groupId>com.sun</groupId>
-               <artifactId>tools</artifactId>
-               <version>1.4.2</version>
-               <scope>system</scope>
-               <systemPath>${java.home}/../lib/tools.jar</systemPath>
-            </dependency>
-         </dependencies>
-      </profile>
-   </profiles>
-=======
 <project xmlns="http://maven.apache.org/POM/4.0.0" xmlns:xsi="http://www.w3.org/2001/XMLSchema-instance" xsi:schemaLocation="http://maven.apache.org/POM/4.0.0 http://maven.apache.org/maven-v4_0_0.xsd">
     <parent>
         <groupId>org.openmrs</groupId>
@@ -85,5 +49,4 @@
             </dependencies>
         </profile>
 	</profiles>
->>>>>>> 5baa7178
 </project>