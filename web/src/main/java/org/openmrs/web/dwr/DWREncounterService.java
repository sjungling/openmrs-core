/**
 * The contents of this file are subject to the OpenMRS Public License
 * Version 1.0 (the "License"); you may not use this file except in
 * compliance with the License. You may obtain a copy of the License at
 * http://license.openmrs.org
 *
 * Software distributed under the License is distributed on an "AS IS"
 * basis, WITHOUT WARRANTY OF ANY KIND, either express or implied. See the
 * License for the specific language governing rights and limitations
 * under the License.
 *
 * Copyright (C) OpenMRS, LLC.  All Rights Reserved.
 */
package org.openmrs.web.dwr;

import java.util.HashMap;
import java.util.List;
import java.util.Map;
import java.util.Vector;

import org.apache.commons.logging.Log;
import org.apache.commons.logging.LogFactory;
import org.openmrs.Encounter;
import org.openmrs.Location;
import org.openmrs.api.APIException;
import org.openmrs.api.EncounterService;
import org.openmrs.api.LocationService;
import org.openmrs.api.context.Context;
import org.openmrs.messagesource.MessageSourceService;

public class DWREncounterService {
	
	private static final Log log = LogFactory.getLog(DWREncounterService.class);
	
	/**
	 * Returns a list of encounters for patients with a matching name, identifier or encounterId if
	 * phrase is a number.
	 * 
	 * @param phrase patient name or identifier
	 * @param includeVoided Specifies if voided encounters should be included or not
	 * @return list of the matching encounters
	 * @throws APIException
	 */
	public Vector findEncounters(String phrase, boolean includeVoided) throws APIException {
		
		return findBatchOfEncounters(phrase, includeVoided, null, null);
	}
	
	/**
	 * Returns a list of matching encounters (depending on values of start and length parameters) if
	 * the length parameter is not specified, then all matches will be returned from the start index
	 * if specified.
	 * 
	 * @param phrase patient name or identifier
	 * @param includeVoided Specifies if voided encounters should be included or not
	 * @param start the beginning index
	 * @param length the number of matching encounters to return
	 * @return list of the matching encounters
	 * @throws APIException
	 * @since 1.8
	 */
	public Vector findBatchOfEncounters(String phrase, boolean includeVoided, Integer start, Integer length)
	        throws APIException {
		return findBatchOfEncountersByPatient(phrase, null, includeVoided, null, null);
	}
	
	/**
	 * Returns a list of matching encounters (depending on values of start and length parameters) if
	 * the length parameter is not specified, then all matches will be returned from the start index
	 * if specified.
	 * 
	 * @param phrase encounter id, provider identifier, location, encounter type, provider, form or
	 *            provider name
	 * @param patientId the patient id
	 * @param includeVoided Specifies if voided encounters should be included or not
	 * @param start the beginning index
	 * @param length the number of matching encounters to return
	 * @return list of the matching encounters
	 * @throws APIException
	 * @since 1.10
	 */
	@SuppressWarnings("rawtypes")
	public Vector findBatchOfEncountersByPatient(String phrase, Integer patientId, boolean includeVoided, Integer start,
	        Integer length) throws APIException {
		
		// List to return
		// Object type gives ability to return error strings
		Vector<Object> objectList = new Vector<Object>();
		MessageSourceService mss = Context.getMessageSourceService();
		
		try {
			EncounterService es = Context.getEncounterService();
			List<Encounter> encs = new Vector<Encounter>();
			
			if (phrase == null) {
				objectList.add(mss.getMessage("Encounter.searchPhraseCannotBeNull"));
				return objectList;
			}
			
			if (phrase.matches("\\d+")) {
				// user searched on a number.  Insert concept with corresponding encounterId
				Encounter e = es.getEncounter(Integer.valueOf(phrase));
				
				if (e != null && (patientId == null || patientId.equals(e.getPatient().getPatientId()))) {
					if (!e.isVoided() || includeVoided) {
						encs.add(e);
					}
				}
<<<<<<< HEAD
			}
			
			if ("".equals(phrase)) {
				//TODO get all concepts for testing purposes?
			} else {
				encs.addAll(es.getEncounters(phrase, patientId, start, length, includeVoided));
			}
			
			if (encs.size() == 0) {
				objectList.add(mss.getMessage("Encounter.noMatchesFound", new Object[] { phrase }, Context.getLocale()));
			} else {
				objectList = new Vector<Object>(encs.size());
				for (Encounter e : encs) {
					objectList.add(new EncounterListItem(e));
=======
				
				if (phrase.equals("")) {
					//TODO get all concepts for testing purposes?
				} else {
					encs.addAll(es.getEncounters(phrase, patientId, start, length, includeVoided));
				}
				
				if (encs.size() == 0) {
					objectList.add(mss.getMessage("Encounter.noMatchesFound", new Object[] { phrase }, Context.getLocale()));
				} else {
					objectList = new Vector<Object>(encs.size());
					for (Encounter enc : encs) {
						objectList.add(new EncounterListItem(enc));
					}
>>>>>>> 855bf8c0
				}
			}
		}
		catch (Exception e) {
			log.error("Error while searching for encounters", e);
			objectList.add(mss.getMessage("Encounter.search.error") + " - " + e.getMessage());
		}
		return objectList;
	}
	
	/**
	 * Returns a map of results with the values as count of matches and a partial list of the
	 * matching encounters (depending on values of start and length parameters) while the keys are
	 * are 'count' and 'objectList' respectively, if the length parameter is not specified, then all
	 * matches will be returned from the start index if specified.
	 * 
	 * @param phrase patient name or identifier
	 * @param includeVoided Specifies if voided encounters should be included or not
	 * @param start the beginning index
	 * @param length the number of matching encounters to return
	 * @return a map of results
	 * @throws APIException
	 * @since 1.8
	 */
	@SuppressWarnings("unchecked")
	public Map<String, Object> findCountAndEncounters(String phrase, boolean includeVoided, Integer start, Integer length,
	        boolean getMatchCount) throws APIException {
		//Map to return
		Map<String, Object> resultsMap = new HashMap<String, Object>();
		Vector<Object> objectList = new Vector<Object>();
		try {
			EncounterService es = Context.getEncounterService();
			int encounterCount = 0;
			if (getMatchCount) {
				encounterCount += es.getCountOfEncounters(phrase, includeVoided);
				if (phrase.matches("\\d+")) {
					// user searched on a number
					Encounter e = es.getEncounter(Integer.valueOf(phrase));
					
					if (e != null) {
						if (!e.isVoided() || includeVoided) {
							encounterCount++;
						}
					}
				}
				
				//If we have any matches, load them or if this is not the first ajax call
				//for displaying the results on the first page, the getMatchCount is expected to be zero
				if (encounterCount > 0 || !getMatchCount) {
					objectList = findBatchOfEncounters(phrase, includeVoided, start, length);
				}
				
				resultsMap.put("count", encounterCount);
				resultsMap.put("objectList", objectList);
			}
		}
		catch (Exception e) {
			log.error("Error while searching for encounters", e);
			objectList.clear();
			objectList.add(Context.getMessageSourceService().getMessage("Encounter.search.error") + " - " + e.getMessage());
			resultsMap.put("count", 0);
			resultsMap.put("objectList", objectList);
		}
		return resultsMap;
	}
	
	public EncounterListItem getEncounter(Integer encounterId) {
		EncounterService es = Context.getEncounterService();
		Encounter e = es.getEncounter(encounterId);
		
		return e == null ? null : new EncounterListItem(e);
	}
	
	public Vector findLocations(String searchValue) {
		
		return findBatchOfLocations(searchValue, false, null, null);
	}
	
	/**
	 * Returns a list of matching locations (depending on values of start and length parameters) if
	 * the length parameter is not specified, then all matches will be returned from the start index
	 * if specified.
	 * 
	 * @param searchValue is the string used to search for locations
	 * @param includeRetired Specifies if retired locations should be returned
	 * @param start the beginning index
	 * @param length the number of matching locations to return
	 * @return list of the matching locations
	 * @throws APIException
	 * @since 1.8
	 */
	public Vector<Object> findBatchOfLocations(String searchValue, boolean includeRetired, Integer start, Integer length)
	        throws APIException {
		
		Vector<Object> locationList = new Vector<Object>();
		MessageSourceService mss = Context.getMessageSourceService();
		
		try {
			LocationService ls = Context.getLocationService();
			List<Location> locations = ls.getLocations(searchValue, includeRetired, start, length);
			locationList = new Vector<Object>(locations.size());
			
			for (Location loc : locations) {
				locationList.add(new LocationListItem(loc));
			}
		}
		catch (Exception e) {
			log.error(e);
			locationList.add(mss.getMessage("Location.search.error") + " - " + e.getMessage());
		}
		
		if (locationList.size() == 0) {
			locationList.add(mss.getMessage("Location.noLocationsFound"));
		}
		
		return locationList;
	}
	
	@SuppressWarnings("unchecked")
	public Vector getLocations() {
		
		Vector locationList = new Vector();
		
		try {
			LocationService ls = Context.getLocationService();
			List<Location> locations = ls.getAllLocations();
			
			locationList = new Vector(locations.size());
			
			for (Location loc : locations) {
				locationList.add(new LocationListItem(loc));
			}
			
		}
		catch (Exception e) {
			log.error("Error while attempting to get locations", e);
			locationList.add(Context.getMessageSourceService().getMessage("Location.get.error") + " - " + e.getMessage());
		}
		
		return locationList;
	}
	
	public LocationListItem getLocation(Integer locationId) {
		LocationService ls = Context.getLocationService();
		Location l = ls.getLocation(locationId);
		return l == null ? null : new LocationListItem(l);
	}
	
	/**
	 * Returns a map of results with the values as count of matches and a partial list of the
	 * matching locations (depending on values of start and length parameters) while the keys are
	 * are 'count' and 'objectList' respectively, if the length parameter is not specified, then all
	 * matches will be returned from the start index if specified.
	 * 
	 * @param searchValue is the string used to search for locations
	 * @param includeRetired Specifies if retired locations should be returned
	 * @param start the beginning index
	 * @param length the number of matching encounters to return
	 * @param getMatchCount Specifies if the count of matches should be included in the returned map
	 * @return a map of results
	 * @throws APIException
	 * @since 1.8
	 */
	public Map<String, Object> findCountAndLocations(String phrase, boolean includeRetired, Integer start, Integer length,
	        boolean getMatchCount) throws APIException {
		
		//Map to return
		Map<String, Object> resultsMap = new HashMap<String, Object>();
		Vector<Object> objectList = new Vector<Object>();
		try {
			LocationService es = Context.getLocationService();
			int locationCount = 0;
			if (getMatchCount) {
				locationCount += es.getCountOfLocations(phrase, includeRetired);
			}
			//if we have any matches or this isn't the first ajax call when the caller
			//requests for the count
			if (locationCount > 0 || !getMatchCount) {
				objectList = findBatchOfLocations(phrase, includeRetired, start, length);
			}
			
			resultsMap.put("count", locationCount);
			resultsMap.put("objectList", objectList);
		}
		catch (Exception e) {
			log.error("Error while searching for locations", e);
			objectList.clear();
			objectList.add(Context.getMessageSourceService().getMessage("Location.search.error") + " - " + e.getMessage());
			resultsMap.put("count", 0);
			resultsMap.put("objectList", objectList);
		}
		return resultsMap;
	}
}
<|MERGE_RESOLUTION|>--- conflicted
+++ resolved
@@ -1,333 +1,316 @@
-/**
- * The contents of this file are subject to the OpenMRS Public License
- * Version 1.0 (the "License"); you may not use this file except in
- * compliance with the License. You may obtain a copy of the License at
- * http://license.openmrs.org
- *
- * Software distributed under the License is distributed on an "AS IS"
- * basis, WITHOUT WARRANTY OF ANY KIND, either express or implied. See the
- * License for the specific language governing rights and limitations
- * under the License.
- *
- * Copyright (C) OpenMRS, LLC.  All Rights Reserved.
- */
-package org.openmrs.web.dwr;
-
-import java.util.HashMap;
-import java.util.List;
-import java.util.Map;
-import java.util.Vector;
-
-import org.apache.commons.logging.Log;
-import org.apache.commons.logging.LogFactory;
-import org.openmrs.Encounter;
-import org.openmrs.Location;
-import org.openmrs.api.APIException;
-import org.openmrs.api.EncounterService;
-import org.openmrs.api.LocationService;
-import org.openmrs.api.context.Context;
-import org.openmrs.messagesource.MessageSourceService;
-
-public class DWREncounterService {
-	
-	private static final Log log = LogFactory.getLog(DWREncounterService.class);
-	
-	/**
-	 * Returns a list of encounters for patients with a matching name, identifier or encounterId if
-	 * phrase is a number.
-	 * 
-	 * @param phrase patient name or identifier
-	 * @param includeVoided Specifies if voided encounters should be included or not
-	 * @return list of the matching encounters
-	 * @throws APIException
-	 */
-	public Vector findEncounters(String phrase, boolean includeVoided) throws APIException {
-		
-		return findBatchOfEncounters(phrase, includeVoided, null, null);
-	}
-	
-	/**
-	 * Returns a list of matching encounters (depending on values of start and length parameters) if
-	 * the length parameter is not specified, then all matches will be returned from the start index
-	 * if specified.
-	 * 
-	 * @param phrase patient name or identifier
-	 * @param includeVoided Specifies if voided encounters should be included or not
-	 * @param start the beginning index
-	 * @param length the number of matching encounters to return
-	 * @return list of the matching encounters
-	 * @throws APIException
-	 * @since 1.8
-	 */
-	public Vector findBatchOfEncounters(String phrase, boolean includeVoided, Integer start, Integer length)
-	        throws APIException {
-		return findBatchOfEncountersByPatient(phrase, null, includeVoided, null, null);
-	}
-	
-	/**
-	 * Returns a list of matching encounters (depending on values of start and length parameters) if
-	 * the length parameter is not specified, then all matches will be returned from the start index
-	 * if specified.
-	 * 
-	 * @param phrase encounter id, provider identifier, location, encounter type, provider, form or
-	 *            provider name
-	 * @param patientId the patient id
-	 * @param includeVoided Specifies if voided encounters should be included or not
-	 * @param start the beginning index
-	 * @param length the number of matching encounters to return
-	 * @return list of the matching encounters
-	 * @throws APIException
-	 * @since 1.10
-	 */
-	@SuppressWarnings("rawtypes")
-	public Vector findBatchOfEncountersByPatient(String phrase, Integer patientId, boolean includeVoided, Integer start,
-	        Integer length) throws APIException {
-		
-		// List to return
-		// Object type gives ability to return error strings
-		Vector<Object> objectList = new Vector<Object>();
-		MessageSourceService mss = Context.getMessageSourceService();
-		
-		try {
-			EncounterService es = Context.getEncounterService();
-			List<Encounter> encs = new Vector<Encounter>();
-			
-			if (phrase == null) {
-				objectList.add(mss.getMessage("Encounter.searchPhraseCannotBeNull"));
-				return objectList;
-			}
-			
-			if (phrase.matches("\\d+")) {
-				// user searched on a number.  Insert concept with corresponding encounterId
-				Encounter e = es.getEncounter(Integer.valueOf(phrase));
-				
-				if (e != null && (patientId == null || patientId.equals(e.getPatient().getPatientId()))) {
-					if (!e.isVoided() || includeVoided) {
-						encs.add(e);
-					}
-				}
-<<<<<<< HEAD
-			}
-			
-			if ("".equals(phrase)) {
-				//TODO get all concepts for testing purposes?
-			} else {
-				encs.addAll(es.getEncounters(phrase, patientId, start, length, includeVoided));
-			}
-			
-			if (encs.size() == 0) {
-				objectList.add(mss.getMessage("Encounter.noMatchesFound", new Object[] { phrase }, Context.getLocale()));
-			} else {
-				objectList = new Vector<Object>(encs.size());
-				for (Encounter e : encs) {
-					objectList.add(new EncounterListItem(e));
-=======
-				
-				if (phrase.equals("")) {
-					//TODO get all concepts for testing purposes?
-				} else {
-					encs.addAll(es.getEncounters(phrase, patientId, start, length, includeVoided));
-				}
-				
-				if (encs.size() == 0) {
-					objectList.add(mss.getMessage("Encounter.noMatchesFound", new Object[] { phrase }, Context.getLocale()));
-				} else {
-					objectList = new Vector<Object>(encs.size());
-					for (Encounter enc : encs) {
-						objectList.add(new EncounterListItem(enc));
-					}
->>>>>>> 855bf8c0
-				}
-			}
-		}
-		catch (Exception e) {
-			log.error("Error while searching for encounters", e);
-			objectList.add(mss.getMessage("Encounter.search.error") + " - " + e.getMessage());
-		}
-		return objectList;
-	}
-	
-	/**
-	 * Returns a map of results with the values as count of matches and a partial list of the
-	 * matching encounters (depending on values of start and length parameters) while the keys are
-	 * are 'count' and 'objectList' respectively, if the length parameter is not specified, then all
-	 * matches will be returned from the start index if specified.
-	 * 
-	 * @param phrase patient name or identifier
-	 * @param includeVoided Specifies if voided encounters should be included or not
-	 * @param start the beginning index
-	 * @param length the number of matching encounters to return
-	 * @return a map of results
-	 * @throws APIException
-	 * @since 1.8
-	 */
-	@SuppressWarnings("unchecked")
-	public Map<String, Object> findCountAndEncounters(String phrase, boolean includeVoided, Integer start, Integer length,
-	        boolean getMatchCount) throws APIException {
-		//Map to return
-		Map<String, Object> resultsMap = new HashMap<String, Object>();
-		Vector<Object> objectList = new Vector<Object>();
-		try {
-			EncounterService es = Context.getEncounterService();
-			int encounterCount = 0;
-			if (getMatchCount) {
-				encounterCount += es.getCountOfEncounters(phrase, includeVoided);
-				if (phrase.matches("\\d+")) {
-					// user searched on a number
-					Encounter e = es.getEncounter(Integer.valueOf(phrase));
-					
-					if (e != null) {
-						if (!e.isVoided() || includeVoided) {
-							encounterCount++;
-						}
-					}
-				}
-				
-				//If we have any matches, load them or if this is not the first ajax call
-				//for displaying the results on the first page, the getMatchCount is expected to be zero
-				if (encounterCount > 0 || !getMatchCount) {
-					objectList = findBatchOfEncounters(phrase, includeVoided, start, length);
-				}
-				
-				resultsMap.put("count", encounterCount);
-				resultsMap.put("objectList", objectList);
-			}
-		}
-		catch (Exception e) {
-			log.error("Error while searching for encounters", e);
-			objectList.clear();
-			objectList.add(Context.getMessageSourceService().getMessage("Encounter.search.error") + " - " + e.getMessage());
-			resultsMap.put("count", 0);
-			resultsMap.put("objectList", objectList);
-		}
-		return resultsMap;
-	}
-	
-	public EncounterListItem getEncounter(Integer encounterId) {
-		EncounterService es = Context.getEncounterService();
-		Encounter e = es.getEncounter(encounterId);
-		
-		return e == null ? null : new EncounterListItem(e);
-	}
-	
-	public Vector findLocations(String searchValue) {
-		
-		return findBatchOfLocations(searchValue, false, null, null);
-	}
-	
-	/**
-	 * Returns a list of matching locations (depending on values of start and length parameters) if
-	 * the length parameter is not specified, then all matches will be returned from the start index
-	 * if specified.
-	 * 
-	 * @param searchValue is the string used to search for locations
-	 * @param includeRetired Specifies if retired locations should be returned
-	 * @param start the beginning index
-	 * @param length the number of matching locations to return
-	 * @return list of the matching locations
-	 * @throws APIException
-	 * @since 1.8
-	 */
-	public Vector<Object> findBatchOfLocations(String searchValue, boolean includeRetired, Integer start, Integer length)
-	        throws APIException {
-		
-		Vector<Object> locationList = new Vector<Object>();
-		MessageSourceService mss = Context.getMessageSourceService();
-		
-		try {
-			LocationService ls = Context.getLocationService();
-			List<Location> locations = ls.getLocations(searchValue, includeRetired, start, length);
-			locationList = new Vector<Object>(locations.size());
-			
-			for (Location loc : locations) {
-				locationList.add(new LocationListItem(loc));
-			}
-		}
-		catch (Exception e) {
-			log.error(e);
-			locationList.add(mss.getMessage("Location.search.error") + " - " + e.getMessage());
-		}
-		
-		if (locationList.size() == 0) {
-			locationList.add(mss.getMessage("Location.noLocationsFound"));
-		}
-		
-		return locationList;
-	}
-	
-	@SuppressWarnings("unchecked")
-	public Vector getLocations() {
-		
-		Vector locationList = new Vector();
-		
-		try {
-			LocationService ls = Context.getLocationService();
-			List<Location> locations = ls.getAllLocations();
-			
-			locationList = new Vector(locations.size());
-			
-			for (Location loc : locations) {
-				locationList.add(new LocationListItem(loc));
-			}
-			
-		}
-		catch (Exception e) {
-			log.error("Error while attempting to get locations", e);
-			locationList.add(Context.getMessageSourceService().getMessage("Location.get.error") + " - " + e.getMessage());
-		}
-		
-		return locationList;
-	}
-	
-	public LocationListItem getLocation(Integer locationId) {
-		LocationService ls = Context.getLocationService();
-		Location l = ls.getLocation(locationId);
-		return l == null ? null : new LocationListItem(l);
-	}
-	
-	/**
-	 * Returns a map of results with the values as count of matches and a partial list of the
-	 * matching locations (depending on values of start and length parameters) while the keys are
-	 * are 'count' and 'objectList' respectively, if the length parameter is not specified, then all
-	 * matches will be returned from the start index if specified.
-	 * 
-	 * @param searchValue is the string used to search for locations
-	 * @param includeRetired Specifies if retired locations should be returned
-	 * @param start the beginning index
-	 * @param length the number of matching encounters to return
-	 * @param getMatchCount Specifies if the count of matches should be included in the returned map
-	 * @return a map of results
-	 * @throws APIException
-	 * @since 1.8
-	 */
-	public Map<String, Object> findCountAndLocations(String phrase, boolean includeRetired, Integer start, Integer length,
-	        boolean getMatchCount) throws APIException {
-		
-		//Map to return
-		Map<String, Object> resultsMap = new HashMap<String, Object>();
-		Vector<Object> objectList = new Vector<Object>();
-		try {
-			LocationService es = Context.getLocationService();
-			int locationCount = 0;
-			if (getMatchCount) {
-				locationCount += es.getCountOfLocations(phrase, includeRetired);
-			}
-			//if we have any matches or this isn't the first ajax call when the caller
-			//requests for the count
-			if (locationCount > 0 || !getMatchCount) {
-				objectList = findBatchOfLocations(phrase, includeRetired, start, length);
-			}
-			
-			resultsMap.put("count", locationCount);
-			resultsMap.put("objectList", objectList);
-		}
-		catch (Exception e) {
-			log.error("Error while searching for locations", e);
-			objectList.clear();
-			objectList.add(Context.getMessageSourceService().getMessage("Location.search.error") + " - " + e.getMessage());
-			resultsMap.put("count", 0);
-			resultsMap.put("objectList", objectList);
-		}
-		return resultsMap;
-	}
-}
+/**
+ * The contents of this file are subject to the OpenMRS Public License
+ * Version 1.0 (the "License"); you may not use this file except in
+ * compliance with the License. You may obtain a copy of the License at
+ * http://license.openmrs.org
+ *
+ * Software distributed under the License is distributed on an "AS IS"
+ * basis, WITHOUT WARRANTY OF ANY KIND, either express or implied. See the
+ * License for the specific language governing rights and limitations
+ * under the License.
+ *
+ * Copyright (C) OpenMRS, LLC.  All Rights Reserved.
+ */
+package org.openmrs.web.dwr;
+
+import java.util.HashMap;
+import java.util.List;
+import java.util.Map;
+import java.util.Vector;
+
+import org.apache.commons.logging.Log;
+import org.apache.commons.logging.LogFactory;
+import org.openmrs.Encounter;
+import org.openmrs.Location;
+import org.openmrs.api.APIException;
+import org.openmrs.api.EncounterService;
+import org.openmrs.api.LocationService;
+import org.openmrs.api.context.Context;
+import org.openmrs.messagesource.MessageSourceService;
+
+public class DWREncounterService {
+	
+	private static final Log log = LogFactory.getLog(DWREncounterService.class);
+	
+	/**
+	 * Returns a list of encounters for patients with a matching name, identifier or encounterId if
+	 * phrase is a number.
+	 * 
+	 * @param phrase patient name or identifier
+	 * @param includeVoided Specifies if voided encounters should be included or not
+	 * @return list of the matching encounters
+	 * @throws APIException
+	 */
+	public Vector findEncounters(String phrase, boolean includeVoided) throws APIException {
+		
+		return findBatchOfEncounters(phrase, includeVoided, null, null);
+	}
+	
+	/**
+	 * Returns a list of matching encounters (depending on values of start and length parameters) if
+	 * the length parameter is not specified, then all matches will be returned from the start index
+	 * if specified.
+	 * 
+	 * @param phrase patient name or identifier
+	 * @param includeVoided Specifies if voided encounters should be included or not
+	 * @param start the beginning index
+	 * @param length the number of matching encounters to return
+	 * @return list of the matching encounters
+	 * @throws APIException
+	 * @since 1.8
+	 */
+	public Vector findBatchOfEncounters(String phrase, boolean includeVoided, Integer start, Integer length)
+	    throws APIException {
+		return findBatchOfEncountersByPatient(phrase, null, includeVoided, null, null);
+	}
+	
+	/**
+	 * Returns a list of matching encounters (depending on values of start and length parameters) if
+	 * the length parameter is not specified, then all matches will be returned from the start index
+	 * if specified.
+	 * 
+	 * @param phrase encounter id, provider identifier, location, encounter type, provider, form or
+	 *            provider name
+	 * @param patientId the patient id
+	 * @param includeVoided Specifies if voided encounters should be included or not
+	 * @param start the beginning index
+	 * @param length the number of matching encounters to return
+	 * @return list of the matching encounters
+	 * @throws APIException
+	 * @since 1.10
+	 */
+	@SuppressWarnings("rawtypes")
+	public Vector findBatchOfEncountersByPatient(String phrase, Integer patientId, boolean includeVoided, Integer start,
+	                                             Integer length) throws APIException {
+		
+		// List to return
+		// Object type gives ability to return error strings
+		Vector<Object> objectList = new Vector<Object>();
+		MessageSourceService mss = Context.getMessageSourceService();
+		
+		try {
+			EncounterService es = Context.getEncounterService();
+			List<Encounter> encs = new Vector<Encounter>();
+			
+			if (phrase == null) {
+				objectList.add(mss.getMessage("Encounter.searchPhraseCannotBeNull"));
+				return objectList;
+			}
+			
+			if (phrase.matches("\\d+")) {
+				// user searched on a number.  Insert concept with corresponding encounterId
+				Encounter e = es.getEncounter(Integer.valueOf(phrase));
+				
+				if (e != null && (patientId == null || patientId.equals(e.getPatient().getPatientId()))) {
+					if (!e.isVoided() || includeVoided) {
+						encs.add(e);
+					}
+				}
+			}
+			
+			if ("".equals(phrase)) {
+				//TODO get all concepts for testing purposes?
+			} else {
+				encs.addAll(es.getEncounters(phrase, patientId, start, length, includeVoided));
+			}
+			
+			if (encs.size() == 0) {
+				objectList.add(mss.getMessage("Encounter.noMatchesFound", new Object[] { phrase }, Context.getLocale()));
+			} else {
+				objectList = new Vector<Object>(encs.size());
+				for (Encounter e : encs) {
+					objectList.add(new EncounterListItem(e));
+				}
+			}
+		}
+		catch (Exception e) {
+			log.error("Error while searching for encounters", e);
+			objectList.add(mss.getMessage("Encounter.search.error") + " - " + e.getMessage());
+		}
+		return objectList;
+	}
+	
+	/**
+	 * Returns a map of results with the values as count of matches and a partial list of the
+	 * matching encounters (depending on values of start and length parameters) while the keys are
+	 * are 'count' and 'objectList' respectively, if the length parameter is not specified, then all
+	 * matches will be returned from the start index if specified.
+	 * 
+	 * @param phrase patient name or identifier
+	 * @param includeVoided Specifies if voided encounters should be included or not
+	 * @param start the beginning index
+	 * @param length the number of matching encounters to return
+	 * @return a map of results
+	 * @throws APIException
+	 * @since 1.8
+	 */
+	@SuppressWarnings("unchecked")
+	public Map<String, Object> findCountAndEncounters(String phrase, boolean includeVoided, Integer start, Integer length,
+	                                                  boolean getMatchCount) throws APIException {
+		//Map to return
+		Map<String, Object> resultsMap = new HashMap<String, Object>();
+		Vector<Object> objectList = new Vector<Object>();
+		try {
+			EncounterService es = Context.getEncounterService();
+			int encounterCount = 0;
+			if (getMatchCount) {
+				encounterCount += es.getCountOfEncounters(phrase, includeVoided);
+				if (phrase.matches("\\d+")) {
+					// user searched on a number
+					Encounter e = es.getEncounter(Integer.valueOf(phrase));
+					
+					if (e != null) {
+						if (!e.isVoided() || includeVoided) {
+							encounterCount++;
+						}
+					}
+				}
+				
+				//If we have any matches, load them or if this is not the first ajax call
+				//for displaying the results on the first page, the getMatchCount is expected to be zero
+				if (encounterCount > 0 || !getMatchCount) {
+					objectList = findBatchOfEncounters(phrase, includeVoided, start, length);
+				}
+				
+				resultsMap.put("count", encounterCount);
+				resultsMap.put("objectList", objectList);
+			}
+		}
+		catch (Exception e) {
+			log.error("Error while searching for encounters", e);
+			objectList.clear();
+			objectList.add(Context.getMessageSourceService().getMessage("Encounter.search.error") + " - " + e.getMessage());
+			resultsMap.put("count", 0);
+			resultsMap.put("objectList", objectList);
+		}
+		return resultsMap;
+	}
+	
+	public EncounterListItem getEncounter(Integer encounterId) {
+		EncounterService es = Context.getEncounterService();
+		Encounter e = es.getEncounter(encounterId);
+		
+		return e == null ? null : new EncounterListItem(e);
+	}
+	
+	public Vector findLocations(String searchValue) {
+		
+		return findBatchOfLocations(searchValue, false, null, null);
+	}
+	
+	/**
+	 * Returns a list of matching locations (depending on values of start and length parameters) if
+	 * the length parameter is not specified, then all matches will be returned from the start index
+	 * if specified.
+	 * 
+	 * @param searchValue is the string used to search for locations
+	 * @param includeRetired Specifies if retired locations should be returned
+	 * @param start the beginning index
+	 * @param length the number of matching locations to return
+	 * @return list of the matching locations
+	 * @throws APIException
+	 * @since 1.8
+	 */
+	public Vector<Object> findBatchOfLocations(String searchValue, boolean includeRetired, Integer start, Integer length)
+	    throws APIException {
+		
+		Vector<Object> locationList = new Vector<Object>();
+		MessageSourceService mss = Context.getMessageSourceService();
+		
+		try {
+			LocationService ls = Context.getLocationService();
+			List<Location> locations = ls.getLocations(searchValue, includeRetired, start, length);
+			locationList = new Vector<Object>(locations.size());
+			
+			for (Location loc : locations) {
+				locationList.add(new LocationListItem(loc));
+			}
+		}
+		catch (Exception e) {
+			log.error(e);
+			locationList.add(mss.getMessage("Location.search.error") + " - " + e.getMessage());
+		}
+		
+		if (locationList.size() == 0) {
+			locationList.add(mss.getMessage("Location.noLocationsFound"));
+		}
+		
+		return locationList;
+	}
+	
+	@SuppressWarnings("unchecked")
+	public Vector getLocations() {
+		
+		Vector locationList = new Vector();
+		
+		try {
+			LocationService ls = Context.getLocationService();
+			List<Location> locations = ls.getAllLocations();
+			
+			locationList = new Vector(locations.size());
+			
+			for (Location loc : locations) {
+				locationList.add(new LocationListItem(loc));
+			}
+			
+		}
+		catch (Exception e) {
+			log.error("Error while attempting to get locations", e);
+			locationList.add(Context.getMessageSourceService().getMessage("Location.get.error") + " - " + e.getMessage());
+		}
+		
+		return locationList;
+	}
+	
+	public LocationListItem getLocation(Integer locationId) {
+		LocationService ls = Context.getLocationService();
+		Location l = ls.getLocation(locationId);
+		return l == null ? null : new LocationListItem(l);
+	}
+	
+	/**
+	 * Returns a map of results with the values as count of matches and a partial list of the
+	 * matching locations (depending on values of start and length parameters) while the keys are
+	 * are 'count' and 'objectList' respectively, if the length parameter is not specified, then all
+	 * matches will be returned from the start index if specified.
+	 * 
+	 * @param searchValue is the string used to search for locations
+	 * @param includeRetired Specifies if retired locations should be returned
+	 * @param start the beginning index
+	 * @param length the number of matching encounters to return
+	 * @param getMatchCount Specifies if the count of matches should be included in the returned map
+	 * @return a map of results
+	 * @throws APIException
+	 * @since 1.8
+	 */
+	public Map<String, Object> findCountAndLocations(String phrase, boolean includeRetired, Integer start, Integer length,
+	                                                 boolean getMatchCount) throws APIException {
+		
+		//Map to return
+		Map<String, Object> resultsMap = new HashMap<String, Object>();
+		Vector<Object> objectList = new Vector<Object>();
+		try {
+			LocationService es = Context.getLocationService();
+			int locationCount = 0;
+			if (getMatchCount) {
+				locationCount += es.getCountOfLocations(phrase, includeRetired);
+			}
+			//if we have any matches or this isn't the first ajax call when the caller
+			//requests for the count
+			if (locationCount > 0 || !getMatchCount) {
+				objectList = findBatchOfLocations(phrase, includeRetired, start, length);
+			}
+			
+			resultsMap.put("count", locationCount);
+			resultsMap.put("objectList", objectList);
+		}
+		catch (Exception e) {
+			log.error("Error while searching for locations", e);
+			objectList.clear();
+			objectList.add(Context.getMessageSourceService().getMessage("Location.search.error") + " - " + e.getMessage());
+			resultsMap.put("count", 0);
+			resultsMap.put("objectList", objectList);
+		}
+		return resultsMap;
+	}
+}