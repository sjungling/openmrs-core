--- conflicted
+++ resolved
@@ -1,116 +1,111 @@
-/**
- * The contents of this file are subject to the OpenMRS Public License
- * Version 1.0 (the "License"); you may not use this file except in
- * compliance with the License. You may obtain a copy of the License at
- * http://license.openmrs.org
- *
- * Software distributed under the License is distributed on an "AS IS"
- * basis, WITHOUT WARRANTY OF ANY KIND, either express or implied. See the
- * License for the specific language governing rights and limitations
- * under the License.
- *
- * Copyright (C) OpenMRS, LLC.  All Rights Reserved.
- */
-package org.openmrs.propertyeditor;
-
-import java.beans.PropertyEditorSupport;
-import java.util.ArrayList;
-import java.util.Collection;
-import java.util.List;
-import java.util.Vector;
-
-import org.apache.commons.logging.Log;
-import org.apache.commons.logging.LogFactory;
-import org.openmrs.ConceptSet;
-import org.openmrs.api.ConceptService;
-import org.openmrs.api.context.Context;
-import org.springframework.util.StringUtils;
-
-/**
- * Turns a list of concept ids "123 1234 1235" into a List of ConceptSets
- */
-public class ConceptSetsEditor extends PropertyEditorSupport {
-	
-	private Log log = LogFactory.getLog(this.getClass());
-	
-	private Collection<ConceptSet> originalConceptSets = null;
-	
-	/**
-	 * Default constructor taking in the current sets on a concept
-	 *
-	 * @param conceptSets the current object on the concept
-	 */
-	public ConceptSetsEditor(Collection<ConceptSet> conceptSets) {
-		if (conceptSets == null) {
-			originalConceptSets = new Vector<ConceptSet>();
-		}
-		
-		this.originalConceptSets = conceptSets;
-	}
-	
-	/**
-	 * @see java.beans.PropertyEditorSupport#setAsText(java.lang.String)
-	 */
-	public void setAsText(String text) throws IllegalArgumentException {
-		log.debug("setting conceptSets with text: " + text);
-		
-		if (StringUtils.hasText(text)) {
-			ConceptService cs = Context.getConceptService();
-			String[] conceptIds = text.split(" ");
-			List<Integer> requestConceptIds = new Vector<Integer>();
-			//set up parameter Set for easier add/delete functions
-			// and removal of duplicates
-			for (String id : conceptIds) {
-				id = id.trim();
-<<<<<<< HEAD
-				if (!"".equals(id) && !requestConceptIds.contains(Integer.valueOf(id))) //remove whitespace, blank lines, and duplicate entries
-				{
-=======
-				if (!id.equals("") && !requestConceptIds.contains(Integer.valueOf(id))) { //remove whitespace, blank lines, and duplicate entries
->>>>>>> 855bf8c0
-					requestConceptIds.add(Integer.valueOf(id));
-				}
-			}
-			
-			// used when adding in concept sets
-			List<Integer> originalConceptSetIds = new ArrayList<Integer>(originalConceptSets.size());
-			
-			// remove all sets that aren't in the request (aka, that have been deleted by the user)
-			Collection<ConceptSet> copyOfOriginalConceptSets = new ArrayList<ConceptSet>(originalConceptSets);
-			for (ConceptSet origConceptSet : copyOfOriginalConceptSets) {
-				if (!requestConceptIds.contains(origConceptSet.getConcept().getConceptId())) {
-					originalConceptSets.remove(origConceptSet);
-				}
-				
-				// add to quick list used when adding later
-				originalConceptSetIds.add(origConceptSet.getConcept().getConceptId());
-			}
-			
-			// insert all sets that are new (aka, that have been added by the user).
-			// Also normalize all weight attributes
-			for (int x = 0; x < requestConceptIds.size(); x++) {
-				Integer requestConceptId = requestConceptIds.get(x);
-				
-				// if this isn't in the originalList, add it
-				
-				if (!originalConceptSetIds.contains(requestConceptId)) {
-					// the null weight will be reset in the next step of normalization
-					originalConceptSets.add(new ConceptSet(cs.getConcept(requestConceptId), new Double(x)));
-				} else {
-					// find this conceptId in the original set and set its weight
-					for (ConceptSet conceptSet : originalConceptSets) {
-						if (conceptSet.getConcept().getConceptId().equals(requestConceptId)) {
-							conceptSet.setSortWeight(new Double(x));
-						}
-					}
-				}
-			}
-			
-		} else {
-			originalConceptSets.clear();
-		}
-		
-		setValue(originalConceptSets);
-	}
-	
-}
+/**
+ * The contents of this file are subject to the OpenMRS Public License
+ * Version 1.0 (the "License"); you may not use this file except in
+ * compliance with the License. You may obtain a copy of the License at
+ * http://license.openmrs.org
+ *
+ * Software distributed under the License is distributed on an "AS IS"
+ * basis, WITHOUT WARRANTY OF ANY KIND, either express or implied. See the
+ * License for the specific language governing rights and limitations
+ * under the License.
+ *
+ * Copyright (C) OpenMRS, LLC.  All Rights Reserved.
+ */
+package org.openmrs.propertyeditor;
+
+import java.beans.PropertyEditorSupport;
+import java.util.ArrayList;
+import java.util.Collection;
+import java.util.List;
+import java.util.Vector;
+
+import org.apache.commons.logging.Log;
+import org.apache.commons.logging.LogFactory;
+import org.openmrs.ConceptSet;
+import org.openmrs.api.ConceptService;
+import org.openmrs.api.context.Context;
+import org.springframework.util.StringUtils;
+
+/**
+ * Turns a list of concept ids "123 1234 1235" into a List of ConceptSets
+ */
+public class ConceptSetsEditor extends PropertyEditorSupport {
+	
+	private Log log = LogFactory.getLog(this.getClass());
+	
+	private Collection<ConceptSet> originalConceptSets = null;
+	
+	/**
+	 * Default constructor taking in the current sets on a concept
+	 * 
+	 * @param conceptSets the current object on the concept
+	 */
+	public ConceptSetsEditor(Collection<ConceptSet> conceptSets) {
+		if (conceptSets == null) {
+			originalConceptSets = new Vector<ConceptSet>();
+		}
+		
+		this.originalConceptSets = conceptSets;
+	}
+	
+	/**
+	 * @see java.beans.PropertyEditorSupport#setAsText(java.lang.String)
+	 */
+	public void setAsText(String text) throws IllegalArgumentException {
+		log.debug("setting conceptSets with text: " + text);
+		
+		if (StringUtils.hasText(text)) {
+			ConceptService cs = Context.getConceptService();
+			String[] conceptIds = text.split(" ");
+			List<Integer> requestConceptIds = new Vector<Integer>();
+			//set up parameter Set for easier add/delete functions
+			// and removal of duplicates
+			for (String id : conceptIds) {
+				id = id.trim();
+				if (!id.equals("") && !requestConceptIds.contains(Integer.valueOf(id))) { //remove whitespace, blank lines, and duplicate entries
+					requestConceptIds.add(Integer.valueOf(id));
+				}
+			}
+			
+			// used when adding in concept sets
+			List<Integer> originalConceptSetIds = new ArrayList<Integer>(originalConceptSets.size());
+			
+			// remove all sets that aren't in the request (aka, that have been deleted by the user)
+			Collection<ConceptSet> copyOfOriginalConceptSets = new ArrayList<ConceptSet>(originalConceptSets);
+			for (ConceptSet origConceptSet : copyOfOriginalConceptSets) {
+				if (!requestConceptIds.contains(origConceptSet.getConcept().getConceptId())) {
+					originalConceptSets.remove(origConceptSet);
+				}
+				
+				// add to quick list used when adding later
+				originalConceptSetIds.add(origConceptSet.getConcept().getConceptId());
+			}
+			
+			// insert all sets that are new (aka, that have been added by the user).
+			// Also normalize all weight attributes
+			for (int x = 0; x < requestConceptIds.size(); x++) {
+				Integer requestConceptId = requestConceptIds.get(x);
+				
+				// if this isn't in the originalList, add it
+				
+				if (!originalConceptSetIds.contains(requestConceptId)) {
+					// the null weight will be reset in the next step of normalization
+					originalConceptSets.add(new ConceptSet(cs.getConcept(requestConceptId), new Double(x)));
+				} else {
+					// find this conceptId in the original set and set its weight
+					for (ConceptSet conceptSet : originalConceptSets) {
+						if (conceptSet.getConcept().getConceptId().equals(requestConceptId)) {
+							conceptSet.setSortWeight(new Double(x));
+						}
+					}
+				}
+			}
+			
+		} else {
+			originalConceptSets.clear();
+		}
+		
+		setValue(originalConceptSets);
+	}
+	
+}