--- conflicted
+++ resolved
@@ -1,761 +1,756 @@
-/**
- * The contents of this file are subject to the OpenMRS Public License
- * Version 1.0 (the "License"); you may not use this file except in
- * compliance with the License. You may obtain a copy of the License at
- * http://license.openmrs.org
- *
- * Software distributed under the License is distributed on an "AS IS"
- * basis, WITHOUT WARRANTY OF ANY KIND, either express or implied. See the
- * License for the specific language governing rights and limitations
- * under the License.
- *
- * Copyright (C) OpenMRS, LLC.  All Rights Reserved.
- */
-package org.openmrs.api.impl;
-
-import java.util.ArrayList;
-import java.util.Collection;
-import java.util.Date;
-import java.util.HashSet;
-import java.util.List;
-import java.util.Map;
-import java.util.Set;
-import java.util.Vector;
-
-import org.apache.commons.logging.Log;
-import org.apache.commons.logging.LogFactory;
-import org.openmrs.Person;
-import org.openmrs.Privilege;
-import org.openmrs.PrivilegeListener;
-import org.openmrs.Role;
-import org.openmrs.User;
-import org.openmrs.annotation.Authorized;
-import org.openmrs.annotation.Logging;
-import org.openmrs.api.APIAuthenticationException;
-import org.openmrs.api.APIException;
-import org.openmrs.api.CannotDeleteRoleWithChildrenException;
-import org.openmrs.api.UserService;
-import org.openmrs.api.context.Context;
-import org.openmrs.api.db.DAOException;
-import org.openmrs.api.db.UserDAO;
-import org.openmrs.patient.impl.LuhnIdentifierValidator;
-import org.openmrs.util.OpenmrsUtil;
-import org.openmrs.util.PrivilegeConstants;
-import org.openmrs.util.RoleConstants;
-import org.springframework.beans.factory.annotation.Autowired;
-import org.springframework.cache.CacheManager;
-import org.springframework.cache.interceptor.DefaultKeyGenerator;
-import org.springframework.transaction.annotation.Transactional;
-
-/**
- * Default implementation of the user service. This class should not be used on its own. The current
- * OpenMRS implementation should be fetched from the Context
- *
- * @see org.openmrs.api.UserService
- * @see org.openmrs.api.context.Context
- */
-@Transactional
-public class UserServiceImpl extends BaseOpenmrsService implements UserService {
-	
-	protected final Log log = LogFactory.getLog(UserServiceImpl.class);
-	
-	protected UserDAO dao;
-	
-	@Autowired(required = false)
-	List<PrivilegeListener> privilegeListeners;
-	
-	@Autowired
-	CacheManager cacheManager;
-	
-	public UserServiceImpl() {
-	}
-	
-	public void setUserDAO(UserDAO dao) {
-		this.dao = dao;
-	}
-	
-	/**
-	 * @see org.openmrs.api.UserService#createUser(org.openmrs.User, java.lang.String)
-	 * @deprecated
-	 */
-	@Deprecated
-	public User createUser(User user, String password) throws APIException {
-		return Context.getUserService().saveUser(user, password);
-	}
-	
-	/**
-	 * @see org.openmrs.api.UserService#saveUser(org.openmrs.User, java.lang.String)
-	 * @deprecated replaced by {@link #createUser(User, String)}
-	 */
-	public User saveUser(User user, String password) throws APIException {
-		if (user.getUserId() == null) {
-			Context.requirePrivilege(PrivilegeConstants.ADD_USERS);
-		} else {
-			Context.requirePrivilege(PrivilegeConstants.EDIT_USERS);
-		}
-		
-		checkPrivileges(user);
-		
-		// if we're creating a user and a password wasn't supplied, throw an
-		// error
-		if (user.getUserId() == null && (password == null || password.length() < 1)) {
-			throw new APIException("User.creating.password.required", (Object[]) null);
-		}
-		
-		if (hasDuplicateUsername(user)) {
-			throw new DAOException("Username " + user.getUsername() + " or system id " + user.getSystemId()
-			        + " is already in use.");
-		}
-		
-		// TODO Check required fields for user!!
-		
-		if (user.getUserId() == null && password != null) {
-			OpenmrsUtil.validatePassword(user.getUsername(), password, user.getSystemId());
-		}
-		
-		// clear the cached user locale
-		Object[] params = { Context.getLocale(), Context.getAuthenticatedUser() };
-		Object key = (new DefaultKeyGenerator()).generate(null, null, params);
-		cacheManager.getCache("userSearchLocales").evict(key);
-		
-		return dao.saveUser(user, password);
-	}
-	
-	/**
-	 * @see org.openmrs.api.UserService#getUser(java.lang.Integer)
-	 */
-	@Transactional(readOnly = true)
-	public User getUser(Integer userId) throws APIException {
-		return dao.getUser(userId);
-	}
-	
-	/**
-	 * @see org.openmrs.api.UserService#getUserByUsername(java.lang.String)
-	 */
-	@Transactional(readOnly = true)
-	public User getUserByUsername(String username) throws APIException {
-		return dao.getUserByUsername(username);
-	}
-	
-	/**
-	 * @see org.openmrs.api.UserService#hasDuplicateUsername(org.openmrs.User)
-	 */
-	@Transactional(readOnly = true)
-	public boolean hasDuplicateUsername(User user) throws APIException {
-		return dao.hasDuplicateUsername(user.getUsername(), user.getSystemId(), user.getUserId());
-	}
-	
-	/**
-	 * @see org.openmrs.api.UserService#getUsersByRole(org.openmrs.Role)
-	 */
-	@Transactional(readOnly = true)
-	public List<User> getUsersByRole(Role role) throws APIException {
-		List<Role> roles = new Vector<Role>();
-		roles.add(role);
-		
-		return Context.getUserService().getUsers(null, roles, false);
-	}
-	
-	/**
-	 * @deprecated replaced by {@link #saveUser(User, String)}
-	 * @see org.openmrs.api.UserService#updateUser(org.openmrs.User)
-	 */
-	public void updateUser(User user) throws APIException {
-		Context.getUserService().saveUser(user, null);
-	}
-	
-	/**
-	 * @see org.openmrs.api.UserService#grantUserRole(org.openmrs.User, org.openmrs.Role)
-	 * @deprecated
-	 */
-	public void grantUserRole(User user, Role role) throws APIException {
-		Context.getUserService().saveUser(user.addRole(role), null);
-	}
-	
-	/**
-	 * @see org.openmrs.api.UserService#revokeUserRole(org.openmrs.User, org.openmrs.Role)
-	 * @deprecated
-	 */
-	public void revokeUserRole(User user, Role role) throws APIException {
-		Context.getUserService().saveUser(user.removeRole(role), null);
-	}
-	
-	/**
-	 * @see org.openmrs.api.UserService#voidUser(org.openmrs.User, java.lang.String)
-	 */
-	public User voidUser(User user, String reason) throws APIException {
-		return Context.getUserService().retireUser(user, reason);
-	}
-	
-	/**
-	 * @see org.openmrs.api.UserService#retireUser(org.openmrs.User, java.lang.String)
-	 */
-	public User retireUser(User user, String reason) throws APIException {
-		user.setRetired(true);
-		user.setRetireReason(reason);
-		user.setRetiredBy(Context.getAuthenticatedUser());
-		user.setDateRetired(new Date());
-		
-		return saveUser(user, null);
-	}
-	
-	/**
-	 * @see org.openmrs.api.UserService#unvoidUser(org.openmrs.User)
-	 */
-	public User unvoidUser(User user) throws APIException {
-		return Context.getUserService().unretireUser(user);
-	}
-	
-	/**
-	 * @see org.openmrs.api.UserService#unretireUser(org.openmrs.User)
-	 */
-	public User unretireUser(User user) throws APIException {
-		user.setRetired(false);
-		user.setRetireReason(null);
-		user.setRetiredBy(null);
-		user.setDateRetired(null);
-		
-		return saveUser(user, null);
-	}
-	
-	/**
-	 * @see org.openmrs.api.UserService#deleteUser(org.openmrs.User)
-	 * @deprecated
-	 */
-	public void deleteUser(User user) throws APIException {
-		Context.getUserService().purgeUser(user);
-	}
-	
-	/**
-	 * @see org.openmrs.api.UserService#getUsers()
-	 * @deprecated
-	 */
-	@Transactional(readOnly = true)
-	public List<User> getUsers() throws APIException {
-		return Context.getUserService().getAllUsers();
-	}
-	
-	/**
-	 * @see org.openmrs.api.UserService#getAllUsers()
-	 */
-	@Transactional(readOnly = true)
-	public List<User> getAllUsers() throws APIException {
-		return dao.getAllUsers();
-	}
-	
-	/**
-	 * @see org.openmrs.api.UserService#getPrivileges()
-	 * @deprecated
-	 */
-	@Transactional(readOnly = true)
-	public List<Privilege> getPrivileges() throws APIException {
-		return Context.getUserService().getAllPrivileges();
-	}
-	
-	/**
-	 * @see org.openmrs.api.UserService#getAllPrivileges()
-	 */
-	@Transactional(readOnly = true)
-	public List<Privilege> getAllPrivileges() throws APIException {
-		return dao.getAllPrivileges();
-	}
-	
-	/**
-	 * @see org.openmrs.api.UserService#getPrivilege(java.lang.String)
-	 */
-	@Transactional(readOnly = true)
-	public Privilege getPrivilege(String p) throws APIException {
-		return dao.getPrivilege(p);
-	}
-	
-	/**
-	 * @see org.openmrs.api.UserService#purgePrivilege(org.openmrs.Privilege)
-	 */
-	public void purgePrivilege(Privilege privilege) throws APIException {
-		if (OpenmrsUtil.getCorePrivileges().keySet().contains(privilege.getPrivilege())) {
-			throw new APIException("Privilege.cannot.delete.core", (Object[]) null);
-		}
-		
-		dao.deletePrivilege(privilege);
-	}
-	
-	/**
-	 * @see org.openmrs.api.UserService#savePrivilege(org.openmrs.Privilege)
-	 */
-	public Privilege savePrivilege(Privilege privilege) throws APIException {
-		return dao.savePrivilege(privilege);
-	}
-	
-	/**
-	 * @see org.openmrs.api.UserService#getRoles()
-	 * @deprecated
-	 */
-	@Transactional(readOnly = true)
-	public List<Role> getRoles() throws APIException {
-		return Context.getUserService().getAllRoles();
-	}
-	
-	/**
-	 * @see org.openmrs.api.UserService#getAllRoles()
-	 */
-	@Transactional(readOnly = true)
-	public List<Role> getAllRoles() throws APIException {
-		return dao.getAllRoles();
-	}
-	
-	/**
-	 * @see org.openmrs.api.UserService#getInheritingRoles(org.openmrs.Role)
-	 * @deprecated
-	 */
-	@Transactional(readOnly = true)
-	public List<Role> getInheritingRoles(Role role) throws APIException {
-		
-		List<Role> roles = new Vector<Role>();
-		roles.addAll(role.getInheritedRoles());
-		
-		return roles;
-	}
-	
-	/**
-	 * @see org.openmrs.api.UserService#getRole(java.lang.String)
-	 */
-	@Transactional(readOnly = true)
-	public Role getRole(String r) throws APIException {
-		return dao.getRole(r);
-	}
-	
-	/**
-	 * @see org.openmrs.api.UserService#purgeRole(org.openmrs.Role)
-	 */
-	public void purgeRole(Role role) throws APIException {
-		if (role == null || role.getRole() == null) {
-			return;
-		}
-		
-		if (OpenmrsUtil.getCoreRoles().keySet().contains(role.getRole())) {
-			throw new APIException("Role.cannot.delete.core", (Object[]) null);
-		}
-		
-		if (role.hasChildRoles()) {
-			throw new CannotDeleteRoleWithChildrenException();
-		}
-		
-		dao.deleteRole(role);
-	}
-	
-	/**
-	 * @see org.openmrs.api.UserService#saveRole(org.openmrs.Role)
-	 */
-	public Role saveRole(Role role) throws APIException {
-		
-		// make sure one of the parents of this role isn't itself...this would
-		// cause an infinite loop
-		if (role.getAllParentRoles().contains(role)) {
-			throw new APIAuthenticationException("Invalid Role or parent Role.  A role cannot inherit itself.");
-		}
-		
-		checkPrivileges(role);
-		
-		return dao.saveRole(role);
-	}
-	
-	/**
-	 * @see org.openmrs.api.UserService#changePassword(org.openmrs.User, java.lang.String)
-	 * @deprecated replaced by {@link #changePassword(User, String, String)}
-	 */
-	@Deprecated
-	public void changePassword(User u, String pw) throws APIException {
-		dao.changePassword(u, pw);
-	}
-	
-	/**
-	 * @see org.openmrs.api.UserService#changePassword(java.lang.String, java.lang.String)
-	 */
-	public void changePassword(String pw, String pw2) throws APIException {
-		dao.changePassword(pw, pw2);
-	}
-	
-	/**
-	 * @see org.openmrs.api.UserService#changeHashedPassword(User, String, String)
-	 */
-	public void changeHashedPassword(User user, String hashedPassword, String salt) throws APIException {
-		dao.changeHashedPassword(user, hashedPassword, salt);
-	}
-	
-	/**
-	 * @see org.openmrs.api.UserService#changeQuestionAnswer(User, String, String)
-	 */
-	public void changeQuestionAnswer(User u, String question, String answer) throws APIException {
-		dao.changeQuestionAnswer(u, question, answer);
-	}
-	
-	/**
-	 * @see org.openmrs.api.UserService#changeQuestionAnswer(java.lang.String, java.lang.String,
-	 *      java.lang.String)
-	 */
-	public void changeQuestionAnswer(String pw, String q, String a) {
-		dao.changeQuestionAnswer(pw, q, a);
-	}
-	
-	/**
-	 * @see org.openmrs.api.UserService#isSecretAnswer(org.openmrs.User, java.lang.String)
-	 */
-	@Transactional(readOnly = true)
-	public boolean isSecretAnswer(User u, String answer) {
-		return dao.isSecretAnswer(u, answer);
-	}
-	
-	/**
-	 * @see org.openmrs.api.UserService#findUsers(String, List, boolean)
-	 * @deprecated
-	 */
-	@Transactional(readOnly = true)
-	public List<User> findUsers(String name, List<String> roles, boolean includeVoided) {
-		
-		List<Role> rolesToSearch = new Vector<Role>();
-		
-		for (String role : roles) {
-			rolesToSearch.add(new Role(role));
-		}
-		
-		return Context.getUserService().getUsers(name, rolesToSearch, includeVoided);
-	}
-	
-	/**
-	 * @see org.openmrs.api.UserService#findUsers(String, String, boolean)
-	 * @deprecated
-	 */
-	@Transactional(readOnly = true)
-	public List<User> findUsers(String givenName, String familyName, boolean includeVoided) {
-		return Context.getUserService().getUsersByName(givenName, familyName, includeVoided);
-	}
-	
-	/**
-	 * @see org.openmrs.api.UserService#getUsersByName(java.lang.String, java.lang.String, boolean)
-	 */
-	@Transactional(readOnly = true)
-	public List<User> getUsersByName(String givenName, String familyName, boolean includeVoided) throws APIException {
-		return dao.getUsersByName(givenName, familyName, includeVoided);
-	}
-	
-	/**
-	 * @see org.openmrs.api.UserService#getUsersByPerson(org.openmrs.Person, boolean)
-	 */
-	@Transactional(readOnly = true)
-	public List<User> getUsersByPerson(Person person, boolean includeRetired) throws APIException {
-		return dao.getUsersByPerson(person, includeRetired);
-	}
-	
-	/**
-	 * @see org.openmrs.api.UserService#getAllUsers(List, boolean)
-	 * @deprecated
-	 */
-	@Transactional(readOnly = true)
-	public List<User> getAllUsers(List<Role> roles, boolean includeVoided) {
-		return Context.getUserService().getUsers(null, roles, includeVoided);
-	}
-	
-	/**
-	 * @see org.openmrs.api.UserService#getUsers(java.lang.String, java.util.List, boolean)
-	 */
-	@Transactional(readOnly = true)
-	public List<User> getUsers(String nameSearch, List<Role> roles, boolean includeVoided) throws APIException {
-		return Context.getUserService().getUsers(nameSearch, roles, includeVoided, null, null);
-	}
-	
-	/**
-	 * Convenience method to check if the authenticated user has all privileges they are giving out
-	 *
-	 * @param new user that has privileges
-	 */
-	private void checkPrivileges(User user) {
-		Collection<Role> roles = user.getAllRoles();
-		List<String> requiredPrivs = new Vector<String>();
-		
-		for (Role r : roles) {
-			if (r.getRole().equals(RoleConstants.SUPERUSER)
-			        && !Context.hasPrivilege(PrivilegeConstants.ASSIGN_SYSTEM_DEVELOPER_ROLE)) {
-				throw new APIException("User.you.must.have.role", new Object[] { RoleConstants.SUPERUSER });
-			}
-			if (r.getPrivileges() != null) {
-				for (Privilege p : r.getPrivileges()) {
-					if (!Context.hasPrivilege(p.getPrivilege())) {
-						requiredPrivs.add(p.getPrivilege());
-					}
-				}
-			}
-		}
-		
-		if (requiredPrivs.size() == 1) {
-			throw new APIException("User.you.must.have.privilege", new Object[] { requiredPrivs.get(0) });
-		} else if (requiredPrivs.size() > 1) {
-			StringBuilder txt = new StringBuilder("You must have the following privileges in order to assign them: ");
-			for (String s : requiredPrivs) {
-				txt.append(s).append(", ");
-			}
-			throw new APIException(txt.substring(0, txt.length() - 2));
-		}
-	}
-	
-	/**
-	 * @see org.openmrs.api.UserService#setUserProperty(User, String, String)
-	 */
-	public User setUserProperty(User user, String key, String value) {
-		if (user != null) {
-			if (!Context.hasPrivilege(PrivilegeConstants.EDIT_USERS) && !user.equals(Context.getAuthenticatedUser())) {
-				throw new APIException("you.are.not.authorized.change.properties", new Object[] { user.getUserId() });
-			}
-			
-			user.setUserProperty(key, value);
-			try {
-				Context.addProxyPrivilege(PrivilegeConstants.EDIT_USERS);
-				Context.getUserService().saveUser(user, null);
-			}
-			finally {
-				Context.removeProxyPrivilege(PrivilegeConstants.EDIT_USERS);
-			}
-		}
-		
-		return user;
-	}
-	
-	/**
-	 * @see org.openmrs.api.UserService#removeUserProperty(org.openmrs.User, java.lang.String)
-	 */
-	public User removeUserProperty(User user, String key) {
-		if (user != null) {
-			
-			// if the current user isn't allowed to edit users and
-			// the user being edited is not the current user, throw an
-			// exception
-			if (!Context.hasPrivilege(PrivilegeConstants.EDIT_USERS) && !user.equals(Context.getAuthenticatedUser())) {
-				throw new APIException("you.are.not.authorized.change.properties", new Object[] { user.getUserId() });
-			}
-			
-			user.removeUserProperty(key);
-			
-			try {
-				Context.addProxyPrivilege(PrivilegeConstants.EDIT_USERS);
-				Context.getUserService().saveUser(user, null);
-			}
-			finally {
-				Context.removeProxyPrivilege(PrivilegeConstants.EDIT_USERS);
-			}
-		}
-		
-		return user;
-	}
-	
-	/**
-	 * Generates system ids based on the following algorithm scheme: user_id-check digit
-	 *
-	 * @see org.openmrs.api.UserService#generateSystemId()
-	 */
-	@Transactional(readOnly = true)
-	public String generateSystemId() {
-		// Hardcoding Luhn algorithm since all existing openmrs user ids have
-		// had check digits generated this way.
-		LuhnIdentifierValidator liv = new LuhnIdentifierValidator();
-		
-		String systemId;
-		Integer offset = 0;
-		do {
-			// generate and increment the system id if necessary
-			Integer generatedId = dao.generateSystemId() + offset++;
-			
-			systemId = generatedId.toString();
-			
-			try {
-				systemId = liv.getValidIdentifier(systemId);
-			}
-			catch (Exception e) {
-				log.error("error getting check digit", e);
-				return systemId;
-			}
-			
-			// loop until we find a system id that no one has 
-		} while (dao.hasDuplicateUsername(null, systemId, null));
-		
-		return systemId;
-	}
-	
-	/**
-	 * @see org.openmrs.api.UserService#purgeUser(org.openmrs.User)
-	 */
-	public void purgeUser(User user) throws APIException {
-		dao.deleteUser(user);
-	}
-	
-	/**
-	 * @see org.openmrs.api.UserService#purgeUser(org.openmrs.User, boolean)
-	 */
-	public void purgeUser(User user, boolean cascade) throws APIException {
-<<<<<<< HEAD
-		if (cascade == true) {
-			throw new APIException("cascade.do.not.think", (Object[]) null);
-=======
-		if (cascade) {
-			throw new APIException("I don't think we want to cascade here");
->>>>>>> 855bf8c0
-		}
-		
-		dao.deleteUser(user);
-	}
-	
-	/**
-	 * Convenience method to check if the authenticated user has all privileges they are giving out
-	 * to the new role
-	 *
-	 * @param new user that has privileges
-	 */
-	private void checkPrivileges(Role role) {
-		Collection<Privilege> privileges = role.getPrivileges();
-		
-		if (privileges != null) {
-			for (Privilege p : privileges) {
-				if (!Context.hasPrivilege(p.getPrivilege())) {
-					throw new APIAuthenticationException("Privilege required: " + p);
-				}
-			}
-		}
-	}
-	
-	/**
-	 * @see org.openmrs.api.UserService#getPrivilegeByUuid(java.lang.String)
-	 */
-	@Transactional(readOnly = true)
-	public Privilege getPrivilegeByUuid(String uuid) throws APIException {
-		return dao.getPrivilegeByUuid(uuid);
-	}
-	
-	/**
-	 * @see org.openmrs.api.UserService#getRoleByUuid(java.lang.String)
-	 */
-	@Transactional(readOnly = true)
-	public Role getRoleByUuid(String uuid) throws APIException {
-		return dao.getRoleByUuid(uuid);
-	}
-	
-	/**
-	 * @see org.openmrs.api.UserService#getUserByUuid(java.lang.String)
-	 */
-	@Transactional(readOnly = true)
-	public User getUserByUuid(String uuid) throws APIException {
-		return dao.getUserByUuid(uuid);
-	}
-	
-	/**
-	 * @see UserService#getCountOfUsers(String, List, boolean)
-	 */
-	@Override
-	@Transactional(readOnly = true)
-	public Integer getCountOfUsers(String name, List<Role> roles, boolean includeRetired) {
-		if (name != null) {
-			name = name.replace(", ", " ");
-		}
-		
-		// if the authenticated role is in the list of searched roles, then all
-		// persons should be searched
-		Role auth_role = getRole(RoleConstants.AUTHENTICATED);
-		if (roles.contains(auth_role)) {
-			return dao.getCountOfUsers(name, new Vector<Role>(), includeRetired);
-		}
-		
-		return dao.getCountOfUsers(name, roles, includeRetired);
-	}
-	
-	/**
-	 * @see UserService#getUsers(String, List, boolean, Integer, Integer)
-	 */
-	@Override
-	@Transactional(readOnly = true)
-	public List<User> getUsers(String name, List<Role> roles, boolean includeRetired, Integer start, Integer length)
-	        throws APIException {
-		if (name != null) {
-			name = name.replace(", ", " ");
-		}
-		
-		if (roles == null) {
-			roles = new Vector<Role>();
-		}
-		
-		// add the requested roles and all child roles for consideration
-		Set<Role> allRoles = new HashSet<Role>();
-		for (Role r : roles) {
-			allRoles.add(r);
-			allRoles.addAll(r.getAllChildRoles());
-		}
-		
-		// if the authenticated role is in the list of searched roles, then all
-		// persons should be searched
-		Role auth_role = getRole(RoleConstants.AUTHENTICATED);
-		if (roles.contains(auth_role)) {
-			return dao.getUsers(name, new Vector<Role>(), includeRetired, start, length);
-		}
-		
-		return dao.getUsers(name, new ArrayList<Role>(allRoles), includeRetired, start, length);
-	}
-	
-	/**
-	 * @see UserService#notifyPrivilegeListeners(User, String, boolean)
-	 */
-	@Override
-	@Transactional(readOnly = true)
-	public void notifyPrivilegeListeners(User user, String privilege, boolean hasPrivilege) {
-		if (privilegeListeners != null) {
-			for (PrivilegeListener privilegeListener : privilegeListeners) {
-				try {
-					privilegeListener.privilegeChecked(user, privilege, hasPrivilege);
-				}
-				catch (Exception e) {
-					log.error("Privilege listener has failed", e);
-				}
-			}
-		}
-	}
-	
-	@Override
-	public User saveUserProperty(String key, String value) {
-		User user = Context.getAuthenticatedUser();
-		if (user == null) {
-			throw new APIException("no.authenticated.user.found", (Object[]) null);
-		}
-		user.setUserProperty(key, value);
-		return dao.saveUser(user, null);
-	}
-	
-	@Override
-	public User saveUserProperties(Map<String, String> properties) {
-		User user = Context.getAuthenticatedUser();
-		if (user == null) {
-			throw new APIException("no.authenticated.user.found", (Object[]) null);
-		}
-		user.getUserProperties().clear();
-		for (Map.Entry<String, String> entry : properties.entrySet()) {
-			user.setUserProperty(entry.getKey(), entry.getValue());
-		}
-		return dao.saveUser(user, null);
-	}
-	
-	/**
-	 * @see UserService#changePassword(User, String, String)
-	 */
-	@Override
-	@Authorized(PrivilegeConstants.EDIT_USER_PASSWORDS)
-	@Logging(ignoredArgumentIndexes = { 1, 2 })
-	public void changePassword(User user, String oldPassword, String newPassword) throws APIException {
-		if (user.getUserId() == null) {
-			throw new APIException("user.must.exist", (Object[]) null);
-		}
-		if (oldPassword == null) {
-			if (!Context.hasPrivilege(PrivilegeConstants.EDIT_USER_PASSWORDS)) {
-				throw new APIException("null.old.password.privilege.required", (Object[]) null);
-			}
-		} else if (!dao.getLoginCredential(user).checkPassword(oldPassword)) {
-			throw new APIException("old.password.not.correct", (Object[]) null);
-		}
-		OpenmrsUtil.validatePassword(user.getUsername(), newPassword, user.getSystemId());
-		dao.changePassword(user, newPassword);
-	}
-	
-}
+/**
+ * The contents of this file are subject to the OpenMRS Public License
+ * Version 1.0 (the "License"); you may not use this file except in
+ * compliance with the License. You may obtain a copy of the License at
+ * http://license.openmrs.org
+ *
+ * Software distributed under the License is distributed on an "AS IS"
+ * basis, WITHOUT WARRANTY OF ANY KIND, either express or implied. See the
+ * License for the specific language governing rights and limitations
+ * under the License.
+ *
+ * Copyright (C) OpenMRS, LLC.  All Rights Reserved.
+ */
+package org.openmrs.api.impl;
+
+import java.util.ArrayList;
+import java.util.Collection;
+import java.util.Date;
+import java.util.HashSet;
+import java.util.List;
+import java.util.Map;
+import java.util.Set;
+import java.util.Vector;
+
+import org.apache.commons.logging.Log;
+import org.apache.commons.logging.LogFactory;
+import org.openmrs.Person;
+import org.openmrs.Privilege;
+import org.openmrs.PrivilegeListener;
+import org.openmrs.Role;
+import org.openmrs.User;
+import org.openmrs.annotation.Authorized;
+import org.openmrs.annotation.Logging;
+import org.openmrs.api.APIAuthenticationException;
+import org.openmrs.api.APIException;
+import org.openmrs.api.CannotDeleteRoleWithChildrenException;
+import org.openmrs.api.UserService;
+import org.openmrs.api.context.Context;
+import org.openmrs.api.db.DAOException;
+import org.openmrs.api.db.UserDAO;
+import org.openmrs.patient.impl.LuhnIdentifierValidator;
+import org.openmrs.util.OpenmrsUtil;
+import org.openmrs.util.PrivilegeConstants;
+import org.openmrs.util.RoleConstants;
+import org.springframework.beans.factory.annotation.Autowired;
+import org.springframework.cache.CacheManager;
+import org.springframework.cache.interceptor.DefaultKeyGenerator;
+import org.springframework.transaction.annotation.Transactional;
+
+/**
+ * Default implementation of the user service. This class should not be used on its own. The current
+ * OpenMRS implementation should be fetched from the Context
+ * 
+ * @see org.openmrs.api.UserService
+ * @see org.openmrs.api.context.Context
+ */
+@Transactional
+public class UserServiceImpl extends BaseOpenmrsService implements UserService {
+	
+	protected final Log log = LogFactory.getLog(UserServiceImpl.class);
+	
+	protected UserDAO dao;
+	
+	@Autowired(required = false)
+	List<PrivilegeListener> privilegeListeners;
+	
+	@Autowired
+	CacheManager cacheManager;
+	
+	public UserServiceImpl() {
+	}
+	
+	public void setUserDAO(UserDAO dao) {
+		this.dao = dao;
+	}
+	
+	/**
+	 * @see org.openmrs.api.UserService#createUser(org.openmrs.User, java.lang.String)
+	 * @deprecated
+	 */
+	@Deprecated
+	public User createUser(User user, String password) throws APIException {
+		return Context.getUserService().saveUser(user, password);
+	}
+	
+	/**
+	 * @see org.openmrs.api.UserService#saveUser(org.openmrs.User, java.lang.String)
+	 * @deprecated replaced by {@link #createUser(User, String)}
+	 */
+	public User saveUser(User user, String password) throws APIException {
+		if (user.getUserId() == null) {
+			Context.requirePrivilege(PrivilegeConstants.ADD_USERS);
+		} else {
+			Context.requirePrivilege(PrivilegeConstants.EDIT_USERS);
+		}
+		
+		checkPrivileges(user);
+		
+		// if we're creating a user and a password wasn't supplied, throw an
+		// error
+		if (user.getUserId() == null && (password == null || password.length() < 1)) {
+			throw new APIException("User.creating.password.required", (Object[]) null);
+		}
+		
+		if (hasDuplicateUsername(user)) {
+			throw new DAOException("Username " + user.getUsername() + " or system id " + user.getSystemId()
+			        + " is already in use.");
+		}
+		
+		// TODO Check required fields for user!!
+		
+		if (user.getUserId() == null && password != null) {
+			OpenmrsUtil.validatePassword(user.getUsername(), password, user.getSystemId());
+		}
+		
+		// clear the cached user locale
+		Object[] params = { Context.getLocale(), Context.getAuthenticatedUser() };
+		Object key = (new DefaultKeyGenerator()).generate(null, null, params);
+		cacheManager.getCache("userSearchLocales").evict(key);
+		
+		return dao.saveUser(user, password);
+	}
+	
+	/**
+	 * @see org.openmrs.api.UserService#getUser(java.lang.Integer)
+	 */
+	@Transactional(readOnly = true)
+	public User getUser(Integer userId) throws APIException {
+		return dao.getUser(userId);
+	}
+	
+	/**
+	 * @see org.openmrs.api.UserService#getUserByUsername(java.lang.String)
+	 */
+	@Transactional(readOnly = true)
+	public User getUserByUsername(String username) throws APIException {
+		return dao.getUserByUsername(username);
+	}
+	
+	/**
+	 * @see org.openmrs.api.UserService#hasDuplicateUsername(org.openmrs.User)
+	 */
+	@Transactional(readOnly = true)
+	public boolean hasDuplicateUsername(User user) throws APIException {
+		return dao.hasDuplicateUsername(user.getUsername(), user.getSystemId(), user.getUserId());
+	}
+	
+	/**
+	 * @see org.openmrs.api.UserService#getUsersByRole(org.openmrs.Role)
+	 */
+	@Transactional(readOnly = true)
+	public List<User> getUsersByRole(Role role) throws APIException {
+		List<Role> roles = new Vector<Role>();
+		roles.add(role);
+		
+		return Context.getUserService().getUsers(null, roles, false);
+	}
+	
+	/**
+	 * @deprecated replaced by {@link #saveUser(User, String)}
+	 * @see org.openmrs.api.UserService#updateUser(org.openmrs.User)
+	 */
+	public void updateUser(User user) throws APIException {
+		Context.getUserService().saveUser(user, null);
+	}
+	
+	/**
+	 * @see org.openmrs.api.UserService#grantUserRole(org.openmrs.User, org.openmrs.Role)
+	 * @deprecated
+	 */
+	public void grantUserRole(User user, Role role) throws APIException {
+		Context.getUserService().saveUser(user.addRole(role), null);
+	}
+	
+	/**
+	 * @see org.openmrs.api.UserService#revokeUserRole(org.openmrs.User, org.openmrs.Role)
+	 * @deprecated
+	 */
+	public void revokeUserRole(User user, Role role) throws APIException {
+		Context.getUserService().saveUser(user.removeRole(role), null);
+	}
+	
+	/**
+	 * @see org.openmrs.api.UserService#voidUser(org.openmrs.User, java.lang.String)
+	 */
+	public User voidUser(User user, String reason) throws APIException {
+		return Context.getUserService().retireUser(user, reason);
+	}
+	
+	/**
+	 * @see org.openmrs.api.UserService#retireUser(org.openmrs.User, java.lang.String)
+	 */
+	public User retireUser(User user, String reason) throws APIException {
+		user.setRetired(true);
+		user.setRetireReason(reason);
+		user.setRetiredBy(Context.getAuthenticatedUser());
+		user.setDateRetired(new Date());
+		
+		return saveUser(user, null);
+	}
+	
+	/**
+	 * @see org.openmrs.api.UserService#unvoidUser(org.openmrs.User)
+	 */
+	public User unvoidUser(User user) throws APIException {
+		return Context.getUserService().unretireUser(user);
+	}
+	
+	/**
+	 * @see org.openmrs.api.UserService#unretireUser(org.openmrs.User)
+	 */
+	public User unretireUser(User user) throws APIException {
+		user.setRetired(false);
+		user.setRetireReason(null);
+		user.setRetiredBy(null);
+		user.setDateRetired(null);
+		
+		return saveUser(user, null);
+	}
+	
+	/**
+	 * @see org.openmrs.api.UserService#deleteUser(org.openmrs.User)
+	 * @deprecated
+	 */
+	public void deleteUser(User user) throws APIException {
+		Context.getUserService().purgeUser(user);
+	}
+	
+	/**
+	 * @see org.openmrs.api.UserService#getUsers()
+	 * @deprecated
+	 */
+	@Transactional(readOnly = true)
+	public List<User> getUsers() throws APIException {
+		return Context.getUserService().getAllUsers();
+	}
+	
+	/**
+	 * @see org.openmrs.api.UserService#getAllUsers()
+	 */
+	@Transactional(readOnly = true)
+	public List<User> getAllUsers() throws APIException {
+		return dao.getAllUsers();
+	}
+	
+	/**
+	 * @see org.openmrs.api.UserService#getPrivileges()
+	 * @deprecated
+	 */
+	@Transactional(readOnly = true)
+	public List<Privilege> getPrivileges() throws APIException {
+		return Context.getUserService().getAllPrivileges();
+	}
+	
+	/**
+	 * @see org.openmrs.api.UserService#getAllPrivileges()
+	 */
+	@Transactional(readOnly = true)
+	public List<Privilege> getAllPrivileges() throws APIException {
+		return dao.getAllPrivileges();
+	}
+	
+	/**
+	 * @see org.openmrs.api.UserService#getPrivilege(java.lang.String)
+	 */
+	@Transactional(readOnly = true)
+	public Privilege getPrivilege(String p) throws APIException {
+		return dao.getPrivilege(p);
+	}
+	
+	/**
+	 * @see org.openmrs.api.UserService#purgePrivilege(org.openmrs.Privilege)
+	 */
+	public void purgePrivilege(Privilege privilege) throws APIException {
+		if (OpenmrsUtil.getCorePrivileges().keySet().contains(privilege.getPrivilege())) {
+			throw new APIException("Privilege.cannot.delete.core", (Object[]) null);
+		}
+		
+		dao.deletePrivilege(privilege);
+	}
+	
+	/**
+	 * @see org.openmrs.api.UserService#savePrivilege(org.openmrs.Privilege)
+	 */
+	public Privilege savePrivilege(Privilege privilege) throws APIException {
+		return dao.savePrivilege(privilege);
+	}
+	
+	/**
+	 * @see org.openmrs.api.UserService#getRoles()
+	 * @deprecated
+	 */
+	@Transactional(readOnly = true)
+	public List<Role> getRoles() throws APIException {
+		return Context.getUserService().getAllRoles();
+	}
+	
+	/**
+	 * @see org.openmrs.api.UserService#getAllRoles()
+	 */
+	@Transactional(readOnly = true)
+	public List<Role> getAllRoles() throws APIException {
+		return dao.getAllRoles();
+	}
+	
+	/**
+	 * @see org.openmrs.api.UserService#getInheritingRoles(org.openmrs.Role)
+	 * @deprecated
+	 */
+	@Transactional(readOnly = true)
+	public List<Role> getInheritingRoles(Role role) throws APIException {
+		
+		List<Role> roles = new Vector<Role>();
+		roles.addAll(role.getInheritedRoles());
+		
+		return roles;
+	}
+	
+	/**
+	 * @see org.openmrs.api.UserService#getRole(java.lang.String)
+	 */
+	@Transactional(readOnly = true)
+	public Role getRole(String r) throws APIException {
+		return dao.getRole(r);
+	}
+	
+	/**
+	 * @see org.openmrs.api.UserService#purgeRole(org.openmrs.Role)
+	 */
+	public void purgeRole(Role role) throws APIException {
+		if (role == null || role.getRole() == null) {
+			return;
+		}
+		
+		if (OpenmrsUtil.getCoreRoles().keySet().contains(role.getRole())) {
+			throw new APIException("Role.cannot.delete.core", (Object[]) null);
+		}
+		
+		if (role.hasChildRoles()) {
+			throw new CannotDeleteRoleWithChildrenException();
+		}
+		
+		dao.deleteRole(role);
+	}
+	
+	/**
+	 * @see org.openmrs.api.UserService#saveRole(org.openmrs.Role)
+	 */
+	public Role saveRole(Role role) throws APIException {
+		
+		// make sure one of the parents of this role isn't itself...this would
+		// cause an infinite loop
+		if (role.getAllParentRoles().contains(role)) {
+			throw new APIAuthenticationException("Invalid Role or parent Role.  A role cannot inherit itself.");
+		}
+		
+		checkPrivileges(role);
+		
+		return dao.saveRole(role);
+	}
+	
+	/**
+	 * @see org.openmrs.api.UserService#changePassword(org.openmrs.User, java.lang.String)
+	 * @deprecated replaced by {@link #changePassword(User, String, String)}
+	 */
+	@Deprecated
+	public void changePassword(User u, String pw) throws APIException {
+		dao.changePassword(u, pw);
+	}
+	
+	/**
+	 * @see org.openmrs.api.UserService#changePassword(java.lang.String, java.lang.String)
+	 */
+	public void changePassword(String pw, String pw2) throws APIException {
+		dao.changePassword(pw, pw2);
+	}
+	
+	/**
+	 * @see org.openmrs.api.UserService#changeHashedPassword(User, String, String)
+	 */
+	public void changeHashedPassword(User user, String hashedPassword, String salt) throws APIException {
+		dao.changeHashedPassword(user, hashedPassword, salt);
+	}
+	
+	/**
+	 * @see org.openmrs.api.UserService#changeQuestionAnswer(User, String, String)
+	 */
+	public void changeQuestionAnswer(User u, String question, String answer) throws APIException {
+		dao.changeQuestionAnswer(u, question, answer);
+	}
+	
+	/**
+	 * @see org.openmrs.api.UserService#changeQuestionAnswer(java.lang.String, java.lang.String,
+	 *      java.lang.String)
+	 */
+	public void changeQuestionAnswer(String pw, String q, String a) {
+		dao.changeQuestionAnswer(pw, q, a);
+	}
+	
+	/**
+	 * @see org.openmrs.api.UserService#isSecretAnswer(org.openmrs.User, java.lang.String)
+	 */
+	@Transactional(readOnly = true)
+	public boolean isSecretAnswer(User u, String answer) {
+		return dao.isSecretAnswer(u, answer);
+	}
+	
+	/**
+	 * @see org.openmrs.api.UserService#findUsers(String, List, boolean)
+	 * @deprecated
+	 */
+	@Transactional(readOnly = true)
+	public List<User> findUsers(String name, List<String> roles, boolean includeVoided) {
+		
+		List<Role> rolesToSearch = new Vector<Role>();
+		
+		for (String role : roles) {
+			rolesToSearch.add(new Role(role));
+		}
+		
+		return Context.getUserService().getUsers(name, rolesToSearch, includeVoided);
+	}
+	
+	/**
+	 * @see org.openmrs.api.UserService#findUsers(String, String, boolean)
+	 * @deprecated
+	 */
+	@Transactional(readOnly = true)
+	public List<User> findUsers(String givenName, String familyName, boolean includeVoided) {
+		return Context.getUserService().getUsersByName(givenName, familyName, includeVoided);
+	}
+	
+	/**
+	 * @see org.openmrs.api.UserService#getUsersByName(java.lang.String, java.lang.String, boolean)
+	 */
+	@Transactional(readOnly = true)
+	public List<User> getUsersByName(String givenName, String familyName, boolean includeVoided) throws APIException {
+		return dao.getUsersByName(givenName, familyName, includeVoided);
+	}
+	
+	/**
+	 * @see org.openmrs.api.UserService#getUsersByPerson(org.openmrs.Person, boolean)
+	 */
+	@Transactional(readOnly = true)
+	public List<User> getUsersByPerson(Person person, boolean includeRetired) throws APIException {
+		return dao.getUsersByPerson(person, includeRetired);
+	}
+	
+	/**
+	 * @see org.openmrs.api.UserService#getAllUsers(List, boolean)
+	 * @deprecated
+	 */
+	@Transactional(readOnly = true)
+	public List<User> getAllUsers(List<Role> roles, boolean includeVoided) {
+		return Context.getUserService().getUsers(null, roles, includeVoided);
+	}
+	
+	/**
+	 * @see org.openmrs.api.UserService#getUsers(java.lang.String, java.util.List, boolean)
+	 */
+	@Transactional(readOnly = true)
+	public List<User> getUsers(String nameSearch, List<Role> roles, boolean includeVoided) throws APIException {
+		return Context.getUserService().getUsers(nameSearch, roles, includeVoided, null, null);
+	}
+	
+	/**
+	 * Convenience method to check if the authenticated user has all privileges they are giving out
+	 * 
+	 * @param new user that has privileges
+	 */
+	private void checkPrivileges(User user) {
+		Collection<Role> roles = user.getAllRoles();
+		List<String> requiredPrivs = new Vector<String>();
+		
+		for (Role r : roles) {
+			if (r.getRole().equals(RoleConstants.SUPERUSER)
+			        && !Context.hasPrivilege(PrivilegeConstants.ASSIGN_SYSTEM_DEVELOPER_ROLE)) {
+				throw new APIException("User.you.must.have.role", new Object[] { RoleConstants.SUPERUSER });
+			}
+			if (r.getPrivileges() != null) {
+				for (Privilege p : r.getPrivileges()) {
+					if (!Context.hasPrivilege(p.getPrivilege())) {
+						requiredPrivs.add(p.getPrivilege());
+					}
+				}
+			}
+		}
+		
+		if (requiredPrivs.size() == 1) {
+			throw new APIException("User.you.must.have.privilege", new Object[] { requiredPrivs.get(0) });
+		} else if (requiredPrivs.size() > 1) {
+			StringBuilder txt = new StringBuilder("You must have the following privileges in order to assign them: ");
+			for (String s : requiredPrivs) {
+				txt.append(s).append(", ");
+			}
+			throw new APIException(txt.substring(0, txt.length() - 2));
+		}
+	}
+	
+	/**
+	 * @see org.openmrs.api.UserService#setUserProperty(User, String, String)
+	 */
+	public User setUserProperty(User user, String key, String value) {
+		if (user != null) {
+			if (!Context.hasPrivilege(PrivilegeConstants.EDIT_USERS) && !user.equals(Context.getAuthenticatedUser())) {
+				throw new APIException("you.are.not.authorized.change.properties", new Object[] { user.getUserId() });
+			}
+			
+			user.setUserProperty(key, value);
+			try {
+				Context.addProxyPrivilege(PrivilegeConstants.EDIT_USERS);
+				Context.getUserService().saveUser(user, null);
+			}
+			finally {
+				Context.removeProxyPrivilege(PrivilegeConstants.EDIT_USERS);
+			}
+		}
+		
+		return user;
+	}
+	
+	/**
+	 * @see org.openmrs.api.UserService#removeUserProperty(org.openmrs.User, java.lang.String)
+	 */
+	public User removeUserProperty(User user, String key) {
+		if (user != null) {
+			
+			// if the current user isn't allowed to edit users and
+			// the user being edited is not the current user, throw an
+			// exception
+			if (!Context.hasPrivilege(PrivilegeConstants.EDIT_USERS) && !user.equals(Context.getAuthenticatedUser())) {
+				throw new APIException("you.are.not.authorized.change.properties", new Object[] { user.getUserId() });
+			}
+			
+			user.removeUserProperty(key);
+			
+			try {
+				Context.addProxyPrivilege(PrivilegeConstants.EDIT_USERS);
+				Context.getUserService().saveUser(user, null);
+			}
+			finally {
+				Context.removeProxyPrivilege(PrivilegeConstants.EDIT_USERS);
+			}
+		}
+		
+		return user;
+	}
+	
+	/**
+	 * Generates system ids based on the following algorithm scheme: user_id-check digit
+	 * 
+	 * @see org.openmrs.api.UserService#generateSystemId()
+	 */
+	@Transactional(readOnly = true)
+	public String generateSystemId() {
+		// Hardcoding Luhn algorithm since all existing openmrs user ids have
+		// had check digits generated this way.
+		LuhnIdentifierValidator liv = new LuhnIdentifierValidator();
+		
+		String systemId;
+		Integer offset = 0;
+		do {
+			// generate and increment the system id if necessary
+			Integer generatedId = dao.generateSystemId() + offset++;
+			
+			systemId = generatedId.toString();
+			
+			try {
+				systemId = liv.getValidIdentifier(systemId);
+			}
+			catch (Exception e) {
+				log.error("error getting check digit", e);
+				return systemId;
+			}
+			
+			// loop until we find a system id that no one has 
+		} while (dao.hasDuplicateUsername(null, systemId, null));
+		
+		return systemId;
+	}
+	
+	/**
+	 * @see org.openmrs.api.UserService#purgeUser(org.openmrs.User)
+	 */
+	public void purgeUser(User user) throws APIException {
+		dao.deleteUser(user);
+	}
+	
+	/**
+	 * @see org.openmrs.api.UserService#purgeUser(org.openmrs.User, boolean)
+	 */
+	public void purgeUser(User user, boolean cascade) throws APIException {
+		if (cascade) {
+			throw new APIException("cascade.do.not.think", (Object[]) null);
+		}
+		
+		dao.deleteUser(user);
+	}
+	
+	/**
+	 * Convenience method to check if the authenticated user has all privileges they are giving out
+	 * to the new role
+	 * 
+	 * @param new user that has privileges
+	 */
+	private void checkPrivileges(Role role) {
+		Collection<Privilege> privileges = role.getPrivileges();
+		
+		if (privileges != null) {
+			for (Privilege p : privileges) {
+				if (!Context.hasPrivilege(p.getPrivilege())) {
+					throw new APIAuthenticationException("Privilege required: " + p);
+				}
+			}
+		}
+	}
+	
+	/**
+	 * @see org.openmrs.api.UserService#getPrivilegeByUuid(java.lang.String)
+	 */
+	@Transactional(readOnly = true)
+	public Privilege getPrivilegeByUuid(String uuid) throws APIException {
+		return dao.getPrivilegeByUuid(uuid);
+	}
+	
+	/**
+	 * @see org.openmrs.api.UserService#getRoleByUuid(java.lang.String)
+	 */
+	@Transactional(readOnly = true)
+	public Role getRoleByUuid(String uuid) throws APIException {
+		return dao.getRoleByUuid(uuid);
+	}
+	
+	/**
+	 * @see org.openmrs.api.UserService#getUserByUuid(java.lang.String)
+	 */
+	@Transactional(readOnly = true)
+	public User getUserByUuid(String uuid) throws APIException {
+		return dao.getUserByUuid(uuid);
+	}
+	
+	/**
+	 * @see UserService#getCountOfUsers(String, List, boolean)
+	 */
+	@Override
+	@Transactional(readOnly = true)
+	public Integer getCountOfUsers(String name, List<Role> roles, boolean includeRetired) {
+		if (name != null) {
+			name = name.replace(", ", " ");
+		}
+		
+		// if the authenticated role is in the list of searched roles, then all
+		// persons should be searched
+		Role auth_role = getRole(RoleConstants.AUTHENTICATED);
+		if (roles.contains(auth_role)) {
+			return dao.getCountOfUsers(name, new Vector<Role>(), includeRetired);
+		}
+		
+		return dao.getCountOfUsers(name, roles, includeRetired);
+	}
+	
+	/**
+	 * @see UserService#getUsers(String, List, boolean, Integer, Integer)
+	 */
+	@Override
+	@Transactional(readOnly = true)
+	public List<User> getUsers(String name, List<Role> roles, boolean includeRetired, Integer start, Integer length)
+	    throws APIException {
+		if (name != null) {
+			name = name.replace(", ", " ");
+		}
+		
+		if (roles == null) {
+			roles = new Vector<Role>();
+		}
+		
+		// add the requested roles and all child roles for consideration
+		Set<Role> allRoles = new HashSet<Role>();
+		for (Role r : roles) {
+			allRoles.add(r);
+			allRoles.addAll(r.getAllChildRoles());
+		}
+		
+		// if the authenticated role is in the list of searched roles, then all
+		// persons should be searched
+		Role auth_role = getRole(RoleConstants.AUTHENTICATED);
+		if (roles.contains(auth_role)) {
+			return dao.getUsers(name, new Vector<Role>(), includeRetired, start, length);
+		}
+		
+		return dao.getUsers(name, new ArrayList<Role>(allRoles), includeRetired, start, length);
+	}
+	
+	/**
+	 * @see UserService#notifyPrivilegeListeners(User, String, boolean)
+	 */
+	@Override
+	@Transactional(readOnly = true)
+	public void notifyPrivilegeListeners(User user, String privilege, boolean hasPrivilege) {
+		if (privilegeListeners != null) {
+			for (PrivilegeListener privilegeListener : privilegeListeners) {
+				try {
+					privilegeListener.privilegeChecked(user, privilege, hasPrivilege);
+				}
+				catch (Exception e) {
+					log.error("Privilege listener has failed", e);
+				}
+			}
+		}
+	}
+	
+	@Override
+	public User saveUserProperty(String key, String value) {
+		User user = Context.getAuthenticatedUser();
+		if (user == null) {
+			throw new APIException("no.authenticated.user.found", (Object[]) null);
+		}
+		user.setUserProperty(key, value);
+		return dao.saveUser(user, null);
+	}
+	
+	@Override
+	public User saveUserProperties(Map<String, String> properties) {
+		User user = Context.getAuthenticatedUser();
+		if (user == null) {
+			throw new APIException("no.authenticated.user.found", (Object[]) null);
+		}
+		user.getUserProperties().clear();
+		for (Map.Entry<String, String> entry : properties.entrySet()) {
+			user.setUserProperty(entry.getKey(), entry.getValue());
+		}
+		return dao.saveUser(user, null);
+	}
+	
+	/**
+	 * @see UserService#changePassword(User, String, String)
+	 */
+	@Override
+	@Authorized(PrivilegeConstants.EDIT_USER_PASSWORDS)
+	@Logging(ignoredArgumentIndexes = { 1, 2 })
+	public void changePassword(User user, String oldPassword, String newPassword) throws APIException {
+		if (user.getUserId() == null) {
+			throw new APIException("user.must.exist", (Object[]) null);
+		}
+		if (oldPassword == null) {
+			if (!Context.hasPrivilege(PrivilegeConstants.EDIT_USER_PASSWORDS)) {
+				throw new APIException("null.old.password.privilege.required", (Object[]) null);
+			}
+		} else if (!dao.getLoginCredential(user).checkPassword(oldPassword)) {
+			throw new APIException("old.password.not.correct", (Object[]) null);
+		}
+		OpenmrsUtil.validatePassword(user.getUsername(), newPassword, user.getSystemId());
+		dao.changePassword(user, newPassword);
+	}
+	
+}