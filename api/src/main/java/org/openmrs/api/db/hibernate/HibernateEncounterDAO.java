/**
 * The contents of this file are subject to the OpenMRS Public License
 * Version 1.0 (the "License"); you may not use this file except in
 * compliance with the License. You may obtain a copy of the License at
 * http://license.openmrs.org
 *
 * Software distributed under the License is distributed on an "AS IS"
 * basis, WITHOUT WARRANTY OF ANY KIND, either express or implied. See the
 * License for the specific language governing rights and limitations
 * under the License.
 *
 * Copyright (C) OpenMRS, LLC.  All Rights Reserved.
 */
package org.openmrs.api.db.hibernate;

import java.util.ArrayList;
import java.util.Collection;
import java.util.Collections;
import java.util.Comparator;
import java.util.Date;
import java.util.HashMap;
import java.util.List;
import java.util.Map;

import org.apache.commons.lang.StringUtils;
import org.apache.commons.logging.Log;
import org.apache.commons.logging.LogFactory;
import org.hibernate.Criteria;
import org.hibernate.SQLQuery;
import org.hibernate.SessionFactory;
import org.hibernate.criterion.Disjunction;
import org.hibernate.criterion.Expression;
import org.hibernate.criterion.MatchMode;
import org.hibernate.criterion.Order;
import org.hibernate.criterion.Projections;
import org.hibernate.criterion.Restrictions;
import org.openmrs.Cohort;
import org.openmrs.Encounter;
import org.openmrs.EncounterRole;
import org.openmrs.EncounterType;
import org.openmrs.Form;
import org.openmrs.Location;
import org.openmrs.Patient;
import org.openmrs.PatientIdentifierType;
import org.openmrs.Provider;
import org.openmrs.Visit;
import org.openmrs.VisitType;
import org.openmrs.api.EncounterService;
import org.openmrs.api.context.Context;
import org.openmrs.api.db.DAOException;
import org.openmrs.api.db.EncounterDAO;

/**
 * Hibernate specific dao for the {@link EncounterService} All calls should be made on the
 * Context.getEncounterService() object
 * 
 * @see EncounterDAO
 * @see EncounterService
 */
public class HibernateEncounterDAO implements EncounterDAO {
	
	protected final Log log = LogFactory.getLog(getClass());
	
	/**
	 * Hibernate session factory
	 */
	private SessionFactory sessionFactory;
	
	/**
	 * Set session factory
	 * 
	 * @param sessionFactory
	 */
	public void setSessionFactory(SessionFactory sessionFactory) {
		this.sessionFactory = sessionFactory;
	}
	
	/**
	 * @see org.openmrs.api.db.EncounterDAO#saveEncounter(org.openmrs.Encounter)
	 */
	public Encounter saveEncounter(Encounter encounter) throws DAOException {
		sessionFactory.getCurrentSession().saveOrUpdate(encounter);
		return encounter;
	}
	
	/**
	 * @see org.openmrs.api.EncounterService#deleteEncounter(org.openmrs.Encounter)
	 */
	public void deleteEncounter(Encounter encounter) throws DAOException {
		sessionFactory.getCurrentSession().delete(encounter);
	}
	
	/**
	 * @see org.openmrs.api.EncounterService#getEncounter(java.lang.Integer)
	 */
	public Encounter getEncounter(Integer encounterId) throws DAOException {
		return (Encounter) sessionFactory.getCurrentSession().get(Encounter.class, encounterId);
	}
	
	/**
	 * @see org.openmrs.api.db.EncounterDAO#getEncountersByPatientId(java.lang.Integer)
	 */
	@SuppressWarnings("unchecked")
	public List<Encounter> getEncountersByPatientId(Integer patientId) throws DAOException {
		Criteria crit = sessionFactory.getCurrentSession().createCriteria(Encounter.class).createAlias("patient", "p").add(
		    Expression.eq("p.patientId", patientId)).add(Expression.eq("voided", false)).addOrder(
		    Order.desc("encounterDatetime"));
		
		return crit.list();
	}
	
	/**
	 * @see org.openmrs.api.db.EncounterDAO#getEncounters(org.openmrs.Patient, org.openmrs.Location,
	 *      java.util.Date, java.util.Date, java.util.Collection, java.util.Collection,
	 *      java.util.Collection, boolean)
	 */
	@SuppressWarnings("unchecked")
	@Override
	public List<Encounter> getEncounters(Patient patient, Location location, Date fromDate, Date toDate,
	        Collection<Form> enteredViaForms, Collection<EncounterType> encounterTypes, Collection<Provider> providers,
	        Collection<VisitType> visitTypes, Collection<Visit> visits, boolean includeVoided) {
		
		Criteria crit = sessionFactory.getCurrentSession().createCriteria(Encounter.class);
		
		if (patient != null && patient.getPatientId() != null) {
			crit.add(Expression.eq("patient", patient));
		}
		if (location != null && location.getLocationId() != null) {
			crit.add(Expression.eq("location", location));
		}
		if (fromDate != null) {
			crit.add(Expression.ge("encounterDatetime", fromDate));
		}
		if (toDate != null) {
			crit.add(Expression.le("encounterDatetime", toDate));
		}
		if (enteredViaForms != null && enteredViaForms.size() > 0) {
			crit.add(Expression.in("form", enteredViaForms));
		}
		if (encounterTypes != null && encounterTypes.size() > 0) {
			crit.add(Expression.in("encounterType", encounterTypes));
		}
		if (providers != null && providers.size() > 0) {
			crit.createAlias("encounterProviders", "ep");
			crit.add(Expression.in("ep.provider", providers));
		}
		if (visitTypes != null && visitTypes.size() > 0) {
			crit.createAlias("visit", "v");
			crit.add(Expression.in("v.visitType", visitTypes));
		}
		if (visits != null && visits.size() > 0) {
			crit.add(Expression.in("visit", visits));
		}
		if (!includeVoided) {
			crit.add(Expression.eq("voided", false));
		}
		crit.addOrder(Order.asc("encounterDatetime"));
		return crit.list();
	}
	
	/**
	 * @see org.openmrs.api.db.EncounterDAO#saveEncounterType(org.openmrs.EncounterType)
	 */
	public EncounterType saveEncounterType(EncounterType encounterType) {
		sessionFactory.getCurrentSession().saveOrUpdate(encounterType);
		return encounterType;
	}
	
	/**
	 * @see org.openmrs.api.db.EncounterDAO#deleteEncounterType(org.openmrs.EncounterType)
	 */
	public void deleteEncounterType(EncounterType encounterType) throws DAOException {
		sessionFactory.getCurrentSession().delete(encounterType);
	}
	
	/**
	 * @see org.openmrs.api.EncounterService#getEncounterType(java.lang.Integer)
	 */
	public EncounterType getEncounterType(Integer encounterTypeId) throws DAOException {
		return (EncounterType) sessionFactory.getCurrentSession().get(EncounterType.class, encounterTypeId);
	}
	
	/**
	 * @see org.openmrs.api.EncounterService#getEncounterType(java.lang.String)
	 */
	public EncounterType getEncounterType(String name) throws DAOException {
		Criteria crit = sessionFactory.getCurrentSession().createCriteria(EncounterType.class);
		crit.add(Expression.eq("retired", false));
		crit.add(Expression.eq("name", name));
		EncounterType encounterType = (EncounterType) crit.uniqueResult();
		
		return encounterType;
	}
	
	/**
	 * @see org.openmrs.api.db.EncounterDAO#getAllEncounterTypes(java.lang.Boolean)
	 */
	@SuppressWarnings("unchecked")
	public List<EncounterType> getAllEncounterTypes(Boolean includeRetired) throws DAOException {
		
		Criteria criteria = sessionFactory.getCurrentSession().createCriteria(EncounterType.class);
		
		criteria.addOrder(Order.asc("name"));
		
		if (includeRetired == false)
			criteria.add(Expression.eq("retired", false));
		
		return criteria.list();
	}
	
	/**
	 * @see org.openmrs.api.db.EncounterDAO#findEncounterTypes(java.lang.String)
	 */
	@SuppressWarnings("unchecked")
	public List<EncounterType> findEncounterTypes(String name) throws DAOException {
		return sessionFactory.getCurrentSession().createCriteria(EncounterType.class)
		// 'ilike' case insensitive search
		        .add(Expression.ilike("name", name, MatchMode.START)).addOrder(Order.asc("name")).addOrder(
		            Order.asc("retired")).list();
	}
	
	/**
	 * @see org.openmrs.api.db.EncounterDAO#getSavedEncounterDatetime(org.openmrs.Encounter)
	 */
	public Date getSavedEncounterDatetime(Encounter encounter) {
		SQLQuery sql = sessionFactory.getCurrentSession().createSQLQuery(
		    "select encounter_datetime from encounter where encounter_id = :encounterId");
		sql.setInteger("encounterId", encounter.getEncounterId());
		return (Date) sql.uniqueResult();
	}
	
	/**
	 * @see org.openmrs.api.db.EncounterDAO#getEncounterByUuid(java.lang.String)
	 */
	public Encounter getEncounterByUuid(String uuid) {
		return getClassByUuid(Encounter.class, uuid);
	}
	
	/**
	 * @see org.openmrs.api.db.EncounterDAO#getEncounterTypeByUuid(java.lang.String)
	 */
	public EncounterType getEncounterTypeByUuid(String uuid) {
		return getClassByUuid(EncounterType.class, uuid);
	}
	
	/**
	 * @see org.openmrs.api.db.EncounterDAO#getEncounters(String, Integer, Integer, boolean)
	 */
	@SuppressWarnings("unchecked")
	public List<Encounter> getEncounters(String query, Integer start, Integer length, boolean includeVoided) {
		if (StringUtils.isBlank(query)) {
			return Collections.emptyList();
		}
		
		Criteria criteria = createEncounterByQueryCriteria(query, includeVoided, true);
		
		if (start != null)
			criteria.setFirstResult(start);
		if (length != null && length > 0)
			criteria.setMaxResults(length);
		
		return criteria.list();
	}
	
	/**
	 * @see org.openmrs.api.db.EncounterDAO#getSavedEncounterLocation(org.openmrs.Encounter)
	 */
	public Location getSavedEncounterLocation(Encounter encounter) {
		SQLQuery sql = sessionFactory.getCurrentSession().createSQLQuery(
		    "select location_id from encounter where encounter_id = :encounterId");
		sql.setInteger("encounterId", encounter.getEncounterId());
		return Context.getLocationService().getLocation((Integer) sql.uniqueResult());
	}
	
	/**
	 * @see EncounterDAO#getAllEncounters(org.openmrs.Cohort)
	 */
	@Override
	public Map<Integer, List<Encounter>> getAllEncounters(Cohort patients) {
		HashMap<Integer, List<Encounter>> encountersBypatient = new HashMap<Integer, List<Encounter>>();
		
		@SuppressWarnings("unchecked")
		List<Encounter> allEncounters = createEncounterCriteria(patients).list();
		
		// set up the return map
		for (Encounter encounter : allEncounters) {
			Integer patientId = encounter.getPatientId();
			List<Encounter> encounters = encountersBypatient.get(patientId);
			
			if (encounters == null) {
				encounters = new ArrayList<Encounter>();
			}
			
			encounters.add(encounter);
			if (!encountersBypatient.containsKey(patientId)) {
				encountersBypatient.put(patientId, encounters);
			}
		}
		return encountersBypatient;
	}
	
	/**
	 * Create the criteria for fetching all encounters based on cohort
	 * 
	 * @param patients
	 * @return a map of patient with their encounters
	 */
	private Criteria createEncounterCriteria(Cohort patients) {
		Criteria criteria = sessionFactory.getCurrentSession().createCriteria(Encounter.class);
		criteria.setCacheMode(org.hibernate.CacheMode.IGNORE);
		
		// only include this where clause if patients were passed in
		if (patients != null)
			criteria.add(Restrictions.in("patient.personId", patients.getMemberIds()));
		
		criteria.add(Restrictions.eq("voided", false));
		
		criteria.addOrder(org.hibernate.criterion.Order.desc("patient.personId"));
		criteria.addOrder(org.hibernate.criterion.Order.desc("encounterDatetime"));
		return criteria;
	}
	
	/**
	 * @see org.openmrs.api.db.EncounterDAO#getCountOfEncounters(java.lang.String, boolean)
	 */
	@Override
	public Long getCountOfEncounters(String query, boolean includeVoided) {
		Criteria criteria = createEncounterByQueryCriteria(query, includeVoided, false);
		
		criteria.setProjection(Projections.countDistinct("enc.encounterId"));
		return (Long) criteria.uniqueResult();
	}
	
	/**
	 * Utility method that returns a criteria for searching for patient encounters that match the
	 * specified search phrase
	 * 
	 * @param query patient name or identifier
	 * @param includeVoided Specifies whether voided encounters should be included
	 * @param orderByNames specifies whether the encounters should be ordered by person names
	 * @return Criteria
	 */
	private Criteria createEncounterByQueryCriteria(String query, boolean includeVoided, boolean orderByNames) {
		Criteria criteria = sessionFactory.getCurrentSession().createCriteria(Encounter.class, "enc");
		if (!includeVoided)
			criteria.add(Restrictions.eq("voided", false));
		
		criteria = criteria.createCriteria("patient", "pat");
		String name = null;
		String identifier = null;
		if (query.matches(".*\\d+.*")) {
			identifier = query;
		} else {
			// there is no number in the string, search on name
			name = query;
		}
		criteria = new PatientSearchCriteria(sessionFactory, criteria).prepareCriteria(name, identifier,
		    new ArrayList<PatientIdentifierType>(), false, orderByNames);
		return criteria;
	}
	
	/**
	 * @see org.openmrs.api.db.EncounterDAO#getEncountersByVisit(Visit)
	 */
	@Override
	@SuppressWarnings("unchecked")
<<<<<<< HEAD
	public List<Encounter> getEncountersByVisit(Visit visit) {
		Criteria crit = sessionFactory.getCurrentSession().createCriteria(Encounter.class).createAlias("visit", "visit")
		        .add(Expression.eq("visit", visit)).add(Expression.eq("voided", false)).addOrder(
		            Order.asc("encounterDatetime"));
=======
	public List<Encounter> getEncountersByVisit(Visit visit, boolean includeVoided) {
		Criteria crit = sessionFactory.getCurrentSession().createCriteria(Encounter.class)
		        .add(Expression.eq("visit", visit));
		if (!includeVoided) {
			crit.add(Expression.eq("voided", false));
		}
		crit.addOrder(Order.asc("encounterDatetime"));
>>>>>>> 5baa7178
		
		return crit.list();
	}
	
	/**
	 * @see org.openmrs.api.db.EncounterDAO#saveEncounterRole(EncounterRole encounterRole)
	 */
	@Override
	public EncounterRole saveEncounterRole(EncounterRole encounterRole) throws DAOException {
		sessionFactory.getCurrentSession().saveOrUpdate(encounterRole);
		return encounterRole;
	}
	
	/**
	 * @see org.openmrs.api.db.EncounterDAO#deleteEncounterRole(org.openmrs.EncounterRole)
	 */
	@Override
	public void deleteEncounterRole(EncounterRole encounterRole) throws DAOException {
		sessionFactory.getCurrentSession().delete(encounterRole);
	}
	
	/**
	 * @see org.openmrs.api.db.EncounterDAO#getEncounterRole(Integer)
	 */
	@Override
	public EncounterRole getEncounterRole(Integer encounterRoleId) throws DAOException {
		return (EncounterRole) sessionFactory.getCurrentSession().get(EncounterRole.class, encounterRoleId);
	}
	
	/**
	 * @see org.openmrs.api.db.EncounterDAO#getEncounterRoleByUuid(String)
	 */
	@Override
	public EncounterRole getEncounterRoleByUuid(String uuid) {
		return getClassByUuid(EncounterRole.class, uuid);
	}
	
	/**
	 * @see org.openmrs.api.db.EncounterDAO#getAllEncounterRoles(boolean)
	 */
	@Override
	public List<EncounterRole> getAllEncounterRoles(boolean includeRetired) throws DAOException {
		Criteria criteria = sessionFactory.getCurrentSession().createCriteria(EncounterRole.class);
		return includeRetired ? criteria.list() : criteria.add(Restrictions.eq("retired", includeRetired)).list();
	}
	
	/**
	 * Convenience method since this DAO fetches several different domain objects by uuid
	 * 
	 * @param uuid uuid to fetch
	 * @param table a simple classname (e.g. "Encounter")
	 * @return
	 */
	@SuppressWarnings("unchecked")
	private <T> T getClassByUuid(Class<T> clazz, String uuid) {
		return (T) sessionFactory.getCurrentSession().createCriteria(clazz).add(Restrictions.eq("uuid", uuid))
		        .uniqueResult();
	}
	
	@SuppressWarnings("unchecked")
	@Override
	public List<Encounter> getEncountersNotAssignedToAnyVisit(Patient patient) throws DAOException {
		return sessionFactory.getCurrentSession().createCriteria(Encounter.class).add(Restrictions.eq("patient", patient))
		        .add(Restrictions.isNull("visit")).add(Restrictions.eq("voided", false)).addOrder(
		            Order.desc("encounterDatetime")).setMaxResults(100).list();
	}
	
	/**
	 * @see org.openmrs.api.db.EncounterDAO#getEncountersByVisitsAndPatient(org.openmrs.Patient,
	 *      boolean, java.lang.String, java.lang.Integer, java.lang.Integer)
	 */
	@Override
	public List<Encounter> getEncountersByVisitsAndPatient(Patient patient, boolean includeVoided, String query,
	        Integer start, Integer length) {
		Criteria criteria = sessionFactory.getCurrentSession().createCriteria(Encounter.class);
		addEncountersByPatientCriteria(criteria, patient, includeVoided, query);
		
		@SuppressWarnings("unchecked")
		List<Encounter> encounters = criteria.list();
		
		criteria = sessionFactory.getCurrentSession().createCriteria(Visit.class);
		addEmptyVisitsByPatientCriteria(criteria, patient, includeVoided, query);
		
		@SuppressWarnings("unchecked")
		List<Visit> emptyVisits = criteria.list();
		
		if (!emptyVisits.isEmpty()) {
			for (Visit emptyVisit : emptyVisits) {
				Encounter mockEncounter = new Encounter();
				mockEncounter.setVisit(emptyVisit);
				encounters.add(mockEncounter);
			}
			
			Collections.sort(encounters, new Comparator<Encounter>() {
				
				@Override
				public int compare(Encounter o1, Encounter o2) {
					Date o1Date = (o1.getVisit() != null) ? o1.getVisit().getStartDatetime() : o1.getEncounterDatetime();
					Date o2Date = (o2.getVisit() != null) ? o2.getVisit().getStartDatetime() : o2.getEncounterDatetime();
					return o2Date.compareTo(o1Date);
				}
			});
		}
		
		if (start == null) {
			start = 0;
		}
		if (length == null) {
			length = encounters.size();
		}
		int end = start + length;
		if (end > encounters.size()) {
			end = encounters.size();
		}
		
		return encounters.subList(start, end);
	}
	
	/**
	 * @see org.openmrs.api.db.EncounterDAO#getEncountersByVisitsAndPatientCount(org.openmrs.Patient,
	 *      boolean, java.lang.String)
	 */
	@Override
	public Integer getEncountersByVisitsAndPatientCount(Patient patient, boolean includeVoided, String query) {
		Criteria criteria = sessionFactory.getCurrentSession().createCriteria(Visit.class);
		addEmptyVisitsByPatientCriteria(criteria, patient, includeVoided, query);
		
		criteria.setProjection(Projections.rowCount());
		Integer count = ((Number) criteria.uniqueResult()).intValue();
		
		criteria = sessionFactory.getCurrentSession().createCriteria(Encounter.class);
		addEncountersByPatientCriteria(criteria, patient, includeVoided, query);
		
		criteria.setProjection(Projections.rowCount());
		count = count + ((Number) criteria.uniqueResult()).intValue();
		
		return count;
	}
	
	private void addEmptyVisitsByPatientCriteria(Criteria criteria, Patient patient, boolean includeVoided, String query) {
		criteria.add(Restrictions.eq("patient", patient));
		criteria.add(Restrictions.isEmpty("encounters"));
		
		if (!includeVoided) {
			criteria.add(Restrictions.eq("voided", includeVoided));
		}
		
		if (query != null && !StringUtils.isBlank(query)) {
			criteria.createAlias("visitType", "visitType", Criteria.LEFT_JOIN);
			criteria.createAlias("location", "location", Criteria.LEFT_JOIN);
			
			Disjunction or = Restrictions.disjunction();
			criteria.add(or);
			or.add(Restrictions.ilike("visitType.name", query, MatchMode.ANYWHERE));
			or.add(Restrictions.ilike("location.name", query, MatchMode.ANYWHERE));
		}
		
		criteria.addOrder(Order.desc("startDatetime"));
		criteria.addOrder(Order.desc("visitId"));
	}
	
	private void addEncountersByPatientCriteria(Criteria criteria, Patient patient, boolean includeVoided, String query) {
		criteria.add(Restrictions.eq("patient", patient));
		criteria.createAlias("visit", "visit", Criteria.LEFT_JOIN);
		
		if (!includeVoided) {
			criteria.add(Restrictions.eq("voided", includeVoided));
		}
		
		if (query != null && !StringUtils.isBlank(query)) {
			criteria.createAlias("visit.visitType", "visitType", Criteria.LEFT_JOIN);
			criteria.createAlias("visit.location", "visitLocation", Criteria.LEFT_JOIN);
			criteria.createAlias("location", "location", Criteria.LEFT_JOIN);
			criteria.createAlias("encounterType", "encounterType", Criteria.LEFT_JOIN);
			
			Disjunction or = Restrictions.disjunction();
			criteria.add(or);
			or.add(Restrictions.ilike("visitType.name", query, MatchMode.ANYWHERE));
			or.add(Restrictions.ilike("visitLocation.name", query, MatchMode.ANYWHERE));
			or.add(Restrictions.ilike("location.name", query, MatchMode.ANYWHERE));
			or.add(Restrictions.ilike("encounterType.name", query, MatchMode.ANYWHERE));
		}
		
		criteria.addOrder(Order.desc("visit.startDatetime"));
		criteria.addOrder(Order.desc("visit.visitId"));
		criteria.addOrder(Order.desc("encounterDatetime"));
		criteria.addOrder(Order.desc("encounterId"));
	}
}
<|MERGE_RESOLUTION|>--- conflicted
+++ resolved
@@ -1,569 +1,562 @@
-/**
- * The contents of this file are subject to the OpenMRS Public License
- * Version 1.0 (the "License"); you may not use this file except in
- * compliance with the License. You may obtain a copy of the License at
- * http://license.openmrs.org
- *
- * Software distributed under the License is distributed on an "AS IS"
- * basis, WITHOUT WARRANTY OF ANY KIND, either express or implied. See the
- * License for the specific language governing rights and limitations
- * under the License.
- *
- * Copyright (C) OpenMRS, LLC.  All Rights Reserved.
- */
-package org.openmrs.api.db.hibernate;
-
-import java.util.ArrayList;
-import java.util.Collection;
-import java.util.Collections;
-import java.util.Comparator;
-import java.util.Date;
-import java.util.HashMap;
-import java.util.List;
-import java.util.Map;
-
-import org.apache.commons.lang.StringUtils;
-import org.apache.commons.logging.Log;
-import org.apache.commons.logging.LogFactory;
-import org.hibernate.Criteria;
-import org.hibernate.SQLQuery;
-import org.hibernate.SessionFactory;
-import org.hibernate.criterion.Disjunction;
-import org.hibernate.criterion.Expression;
-import org.hibernate.criterion.MatchMode;
-import org.hibernate.criterion.Order;
-import org.hibernate.criterion.Projections;
-import org.hibernate.criterion.Restrictions;
-import org.openmrs.Cohort;
-import org.openmrs.Encounter;
-import org.openmrs.EncounterRole;
-import org.openmrs.EncounterType;
-import org.openmrs.Form;
-import org.openmrs.Location;
-import org.openmrs.Patient;
-import org.openmrs.PatientIdentifierType;
-import org.openmrs.Provider;
-import org.openmrs.Visit;
-import org.openmrs.VisitType;
-import org.openmrs.api.EncounterService;
-import org.openmrs.api.context.Context;
-import org.openmrs.api.db.DAOException;
-import org.openmrs.api.db.EncounterDAO;
-
-/**
- * Hibernate specific dao for the {@link EncounterService} All calls should be made on the
- * Context.getEncounterService() object
- * 
- * @see EncounterDAO
- * @see EncounterService
- */
-public class HibernateEncounterDAO implements EncounterDAO {
-	
-	protected final Log log = LogFactory.getLog(getClass());
-	
-	/**
-	 * Hibernate session factory
-	 */
-	private SessionFactory sessionFactory;
-	
-	/**
-	 * Set session factory
-	 * 
-	 * @param sessionFactory
-	 */
-	public void setSessionFactory(SessionFactory sessionFactory) {
-		this.sessionFactory = sessionFactory;
-	}
-	
-	/**
-	 * @see org.openmrs.api.db.EncounterDAO#saveEncounter(org.openmrs.Encounter)
-	 */
-	public Encounter saveEncounter(Encounter encounter) throws DAOException {
-		sessionFactory.getCurrentSession().saveOrUpdate(encounter);
-		return encounter;
-	}
-	
-	/**
-	 * @see org.openmrs.api.EncounterService#deleteEncounter(org.openmrs.Encounter)
-	 */
-	public void deleteEncounter(Encounter encounter) throws DAOException {
-		sessionFactory.getCurrentSession().delete(encounter);
-	}
-	
-	/**
-	 * @see org.openmrs.api.EncounterService#getEncounter(java.lang.Integer)
-	 */
-	public Encounter getEncounter(Integer encounterId) throws DAOException {
-		return (Encounter) sessionFactory.getCurrentSession().get(Encounter.class, encounterId);
-	}
-	
-	/**
-	 * @see org.openmrs.api.db.EncounterDAO#getEncountersByPatientId(java.lang.Integer)
-	 */
-	@SuppressWarnings("unchecked")
-	public List<Encounter> getEncountersByPatientId(Integer patientId) throws DAOException {
-		Criteria crit = sessionFactory.getCurrentSession().createCriteria(Encounter.class).createAlias("patient", "p").add(
-		    Expression.eq("p.patientId", patientId)).add(Expression.eq("voided", false)).addOrder(
-		    Order.desc("encounterDatetime"));
-		
-		return crit.list();
-	}
-	
-	/**
-	 * @see org.openmrs.api.db.EncounterDAO#getEncounters(org.openmrs.Patient, org.openmrs.Location,
-	 *      java.util.Date, java.util.Date, java.util.Collection, java.util.Collection,
-	 *      java.util.Collection, boolean)
-	 */
-	@SuppressWarnings("unchecked")
-	@Override
-	public List<Encounter> getEncounters(Patient patient, Location location, Date fromDate, Date toDate,
-	        Collection<Form> enteredViaForms, Collection<EncounterType> encounterTypes, Collection<Provider> providers,
-	        Collection<VisitType> visitTypes, Collection<Visit> visits, boolean includeVoided) {
-		
-		Criteria crit = sessionFactory.getCurrentSession().createCriteria(Encounter.class);
-		
-		if (patient != null && patient.getPatientId() != null) {
-			crit.add(Expression.eq("patient", patient));
-		}
-		if (location != null && location.getLocationId() != null) {
-			crit.add(Expression.eq("location", location));
-		}
-		if (fromDate != null) {
-			crit.add(Expression.ge("encounterDatetime", fromDate));
-		}
-		if (toDate != null) {
-			crit.add(Expression.le("encounterDatetime", toDate));
-		}
-		if (enteredViaForms != null && enteredViaForms.size() > 0) {
-			crit.add(Expression.in("form", enteredViaForms));
-		}
-		if (encounterTypes != null && encounterTypes.size() > 0) {
-			crit.add(Expression.in("encounterType", encounterTypes));
-		}
-		if (providers != null && providers.size() > 0) {
-			crit.createAlias("encounterProviders", "ep");
-			crit.add(Expression.in("ep.provider", providers));
-		}
-		if (visitTypes != null && visitTypes.size() > 0) {
-			crit.createAlias("visit", "v");
-			crit.add(Expression.in("v.visitType", visitTypes));
-		}
-		if (visits != null && visits.size() > 0) {
-			crit.add(Expression.in("visit", visits));
-		}
-		if (!includeVoided) {
-			crit.add(Expression.eq("voided", false));
-		}
-		crit.addOrder(Order.asc("encounterDatetime"));
-		return crit.list();
-	}
-	
-	/**
-	 * @see org.openmrs.api.db.EncounterDAO#saveEncounterType(org.openmrs.EncounterType)
-	 */
-	public EncounterType saveEncounterType(EncounterType encounterType) {
-		sessionFactory.getCurrentSession().saveOrUpdate(encounterType);
-		return encounterType;
-	}
-	
-	/**
-	 * @see org.openmrs.api.db.EncounterDAO#deleteEncounterType(org.openmrs.EncounterType)
-	 */
-	public void deleteEncounterType(EncounterType encounterType) throws DAOException {
-		sessionFactory.getCurrentSession().delete(encounterType);
-	}
-	
-	/**
-	 * @see org.openmrs.api.EncounterService#getEncounterType(java.lang.Integer)
-	 */
-	public EncounterType getEncounterType(Integer encounterTypeId) throws DAOException {
-		return (EncounterType) sessionFactory.getCurrentSession().get(EncounterType.class, encounterTypeId);
-	}
-	
-	/**
-	 * @see org.openmrs.api.EncounterService#getEncounterType(java.lang.String)
-	 */
-	public EncounterType getEncounterType(String name) throws DAOException {
-		Criteria crit = sessionFactory.getCurrentSession().createCriteria(EncounterType.class);
-		crit.add(Expression.eq("retired", false));
-		crit.add(Expression.eq("name", name));
-		EncounterType encounterType = (EncounterType) crit.uniqueResult();
-		
-		return encounterType;
-	}
-	
-	/**
-	 * @see org.openmrs.api.db.EncounterDAO#getAllEncounterTypes(java.lang.Boolean)
-	 */
-	@SuppressWarnings("unchecked")
-	public List<EncounterType> getAllEncounterTypes(Boolean includeRetired) throws DAOException {
-		
-		Criteria criteria = sessionFactory.getCurrentSession().createCriteria(EncounterType.class);
-		
-		criteria.addOrder(Order.asc("name"));
-		
-		if (includeRetired == false)
-			criteria.add(Expression.eq("retired", false));
-		
-		return criteria.list();
-	}
-	
-	/**
-	 * @see org.openmrs.api.db.EncounterDAO#findEncounterTypes(java.lang.String)
-	 */
-	@SuppressWarnings("unchecked")
-	public List<EncounterType> findEncounterTypes(String name) throws DAOException {
-		return sessionFactory.getCurrentSession().createCriteria(EncounterType.class)
-		// 'ilike' case insensitive search
-		        .add(Expression.ilike("name", name, MatchMode.START)).addOrder(Order.asc("name")).addOrder(
-		            Order.asc("retired")).list();
-	}
-	
-	/**
-	 * @see org.openmrs.api.db.EncounterDAO#getSavedEncounterDatetime(org.openmrs.Encounter)
-	 */
-	public Date getSavedEncounterDatetime(Encounter encounter) {
-		SQLQuery sql = sessionFactory.getCurrentSession().createSQLQuery(
-		    "select encounter_datetime from encounter where encounter_id = :encounterId");
-		sql.setInteger("encounterId", encounter.getEncounterId());
-		return (Date) sql.uniqueResult();
-	}
-	
-	/**
-	 * @see org.openmrs.api.db.EncounterDAO#getEncounterByUuid(java.lang.String)
-	 */
-	public Encounter getEncounterByUuid(String uuid) {
-		return getClassByUuid(Encounter.class, uuid);
-	}
-	
-	/**
-	 * @see org.openmrs.api.db.EncounterDAO#getEncounterTypeByUuid(java.lang.String)
-	 */
-	public EncounterType getEncounterTypeByUuid(String uuid) {
-		return getClassByUuid(EncounterType.class, uuid);
-	}
-	
-	/**
-	 * @see org.openmrs.api.db.EncounterDAO#getEncounters(String, Integer, Integer, boolean)
-	 */
-	@SuppressWarnings("unchecked")
-	public List<Encounter> getEncounters(String query, Integer start, Integer length, boolean includeVoided) {
-		if (StringUtils.isBlank(query)) {
-			return Collections.emptyList();
-		}
-		
-		Criteria criteria = createEncounterByQueryCriteria(query, includeVoided, true);
-		
-		if (start != null)
-			criteria.setFirstResult(start);
-		if (length != null && length > 0)
-			criteria.setMaxResults(length);
-		
-		return criteria.list();
-	}
-	
-	/**
-	 * @see org.openmrs.api.db.EncounterDAO#getSavedEncounterLocation(org.openmrs.Encounter)
-	 */
-	public Location getSavedEncounterLocation(Encounter encounter) {
-		SQLQuery sql = sessionFactory.getCurrentSession().createSQLQuery(
-		    "select location_id from encounter where encounter_id = :encounterId");
-		sql.setInteger("encounterId", encounter.getEncounterId());
-		return Context.getLocationService().getLocation((Integer) sql.uniqueResult());
-	}
-	
-	/**
-	 * @see EncounterDAO#getAllEncounters(org.openmrs.Cohort)
-	 */
-	@Override
-	public Map<Integer, List<Encounter>> getAllEncounters(Cohort patients) {
-		HashMap<Integer, List<Encounter>> encountersBypatient = new HashMap<Integer, List<Encounter>>();
-		
-		@SuppressWarnings("unchecked")
-		List<Encounter> allEncounters = createEncounterCriteria(patients).list();
-		
-		// set up the return map
-		for (Encounter encounter : allEncounters) {
-			Integer patientId = encounter.getPatientId();
-			List<Encounter> encounters = encountersBypatient.get(patientId);
-			
-			if (encounters == null) {
-				encounters = new ArrayList<Encounter>();
-			}
-			
-			encounters.add(encounter);
-			if (!encountersBypatient.containsKey(patientId)) {
-				encountersBypatient.put(patientId, encounters);
-			}
-		}
-		return encountersBypatient;
-	}
-	
-	/**
-	 * Create the criteria for fetching all encounters based on cohort
-	 * 
-	 * @param patients
-	 * @return a map of patient with their encounters
-	 */
-	private Criteria createEncounterCriteria(Cohort patients) {
-		Criteria criteria = sessionFactory.getCurrentSession().createCriteria(Encounter.class);
-		criteria.setCacheMode(org.hibernate.CacheMode.IGNORE);
-		
-		// only include this where clause if patients were passed in
-		if (patients != null)
-			criteria.add(Restrictions.in("patient.personId", patients.getMemberIds()));
-		
-		criteria.add(Restrictions.eq("voided", false));
-		
-		criteria.addOrder(org.hibernate.criterion.Order.desc("patient.personId"));
-		criteria.addOrder(org.hibernate.criterion.Order.desc("encounterDatetime"));
-		return criteria;
-	}
-	
-	/**
-	 * @see org.openmrs.api.db.EncounterDAO#getCountOfEncounters(java.lang.String, boolean)
-	 */
-	@Override
-	public Long getCountOfEncounters(String query, boolean includeVoided) {
-		Criteria criteria = createEncounterByQueryCriteria(query, includeVoided, false);
-		
-		criteria.setProjection(Projections.countDistinct("enc.encounterId"));
-		return (Long) criteria.uniqueResult();
-	}
-	
-	/**
-	 * Utility method that returns a criteria for searching for patient encounters that match the
-	 * specified search phrase
-	 * 
-	 * @param query patient name or identifier
-	 * @param includeVoided Specifies whether voided encounters should be included
-	 * @param orderByNames specifies whether the encounters should be ordered by person names
-	 * @return Criteria
-	 */
-	private Criteria createEncounterByQueryCriteria(String query, boolean includeVoided, boolean orderByNames) {
-		Criteria criteria = sessionFactory.getCurrentSession().createCriteria(Encounter.class, "enc");
-		if (!includeVoided)
-			criteria.add(Restrictions.eq("voided", false));
-		
-		criteria = criteria.createCriteria("patient", "pat");
-		String name = null;
-		String identifier = null;
-		if (query.matches(".*\\d+.*")) {
-			identifier = query;
-		} else {
-			// there is no number in the string, search on name
-			name = query;
-		}
-		criteria = new PatientSearchCriteria(sessionFactory, criteria).prepareCriteria(name, identifier,
-		    new ArrayList<PatientIdentifierType>(), false, orderByNames);
-		return criteria;
-	}
-	
-	/**
-	 * @see org.openmrs.api.db.EncounterDAO#getEncountersByVisit(Visit)
-	 */
-	@Override
-	@SuppressWarnings("unchecked")
-<<<<<<< HEAD
-	public List<Encounter> getEncountersByVisit(Visit visit) {
-		Criteria crit = sessionFactory.getCurrentSession().createCriteria(Encounter.class).createAlias("visit", "visit")
-		        .add(Expression.eq("visit", visit)).add(Expression.eq("voided", false)).addOrder(
-		            Order.asc("encounterDatetime"));
-=======
-	public List<Encounter> getEncountersByVisit(Visit visit, boolean includeVoided) {
-		Criteria crit = sessionFactory.getCurrentSession().createCriteria(Encounter.class)
-		        .add(Expression.eq("visit", visit));
-		if (!includeVoided) {
-			crit.add(Expression.eq("voided", false));
-		}
-		crit.addOrder(Order.asc("encounterDatetime"));
->>>>>>> 5baa7178
-		
-		return crit.list();
-	}
-	
-	/**
-	 * @see org.openmrs.api.db.EncounterDAO#saveEncounterRole(EncounterRole encounterRole)
-	 */
-	@Override
-	public EncounterRole saveEncounterRole(EncounterRole encounterRole) throws DAOException {
-		sessionFactory.getCurrentSession().saveOrUpdate(encounterRole);
-		return encounterRole;
-	}
-	
-	/**
-	 * @see org.openmrs.api.db.EncounterDAO#deleteEncounterRole(org.openmrs.EncounterRole)
-	 */
-	@Override
-	public void deleteEncounterRole(EncounterRole encounterRole) throws DAOException {
-		sessionFactory.getCurrentSession().delete(encounterRole);
-	}
-	
-	/**
-	 * @see org.openmrs.api.db.EncounterDAO#getEncounterRole(Integer)
-	 */
-	@Override
-	public EncounterRole getEncounterRole(Integer encounterRoleId) throws DAOException {
-		return (EncounterRole) sessionFactory.getCurrentSession().get(EncounterRole.class, encounterRoleId);
-	}
-	
-	/**
-	 * @see org.openmrs.api.db.EncounterDAO#getEncounterRoleByUuid(String)
-	 */
-	@Override
-	public EncounterRole getEncounterRoleByUuid(String uuid) {
-		return getClassByUuid(EncounterRole.class, uuid);
-	}
-	
-	/**
-	 * @see org.openmrs.api.db.EncounterDAO#getAllEncounterRoles(boolean)
-	 */
-	@Override
-	public List<EncounterRole> getAllEncounterRoles(boolean includeRetired) throws DAOException {
-		Criteria criteria = sessionFactory.getCurrentSession().createCriteria(EncounterRole.class);
-		return includeRetired ? criteria.list() : criteria.add(Restrictions.eq("retired", includeRetired)).list();
-	}
-	
-	/**
-	 * Convenience method since this DAO fetches several different domain objects by uuid
-	 * 
-	 * @param uuid uuid to fetch
-	 * @param table a simple classname (e.g. "Encounter")
-	 * @return
-	 */
-	@SuppressWarnings("unchecked")
-	private <T> T getClassByUuid(Class<T> clazz, String uuid) {
-		return (T) sessionFactory.getCurrentSession().createCriteria(clazz).add(Restrictions.eq("uuid", uuid))
-		        .uniqueResult();
-	}
-	
-	@SuppressWarnings("unchecked")
-	@Override
-	public List<Encounter> getEncountersNotAssignedToAnyVisit(Patient patient) throws DAOException {
-		return sessionFactory.getCurrentSession().createCriteria(Encounter.class).add(Restrictions.eq("patient", patient))
-		        .add(Restrictions.isNull("visit")).add(Restrictions.eq("voided", false)).addOrder(
-		            Order.desc("encounterDatetime")).setMaxResults(100).list();
-	}
-	
-	/**
-	 * @see org.openmrs.api.db.EncounterDAO#getEncountersByVisitsAndPatient(org.openmrs.Patient,
-	 *      boolean, java.lang.String, java.lang.Integer, java.lang.Integer)
-	 */
-	@Override
-	public List<Encounter> getEncountersByVisitsAndPatient(Patient patient, boolean includeVoided, String query,
-	        Integer start, Integer length) {
-		Criteria criteria = sessionFactory.getCurrentSession().createCriteria(Encounter.class);
-		addEncountersByPatientCriteria(criteria, patient, includeVoided, query);
-		
-		@SuppressWarnings("unchecked")
-		List<Encounter> encounters = criteria.list();
-		
-		criteria = sessionFactory.getCurrentSession().createCriteria(Visit.class);
-		addEmptyVisitsByPatientCriteria(criteria, patient, includeVoided, query);
-		
-		@SuppressWarnings("unchecked")
-		List<Visit> emptyVisits = criteria.list();
-		
-		if (!emptyVisits.isEmpty()) {
-			for (Visit emptyVisit : emptyVisits) {
-				Encounter mockEncounter = new Encounter();
-				mockEncounter.setVisit(emptyVisit);
-				encounters.add(mockEncounter);
-			}
-			
-			Collections.sort(encounters, new Comparator<Encounter>() {
-				
-				@Override
-				public int compare(Encounter o1, Encounter o2) {
-					Date o1Date = (o1.getVisit() != null) ? o1.getVisit().getStartDatetime() : o1.getEncounterDatetime();
-					Date o2Date = (o2.getVisit() != null) ? o2.getVisit().getStartDatetime() : o2.getEncounterDatetime();
-					return o2Date.compareTo(o1Date);
-				}
-			});
-		}
-		
-		if (start == null) {
-			start = 0;
-		}
-		if (length == null) {
-			length = encounters.size();
-		}
-		int end = start + length;
-		if (end > encounters.size()) {
-			end = encounters.size();
-		}
-		
-		return encounters.subList(start, end);
-	}
-	
-	/**
-	 * @see org.openmrs.api.db.EncounterDAO#getEncountersByVisitsAndPatientCount(org.openmrs.Patient,
-	 *      boolean, java.lang.String)
-	 */
-	@Override
-	public Integer getEncountersByVisitsAndPatientCount(Patient patient, boolean includeVoided, String query) {
-		Criteria criteria = sessionFactory.getCurrentSession().createCriteria(Visit.class);
-		addEmptyVisitsByPatientCriteria(criteria, patient, includeVoided, query);
-		
-		criteria.setProjection(Projections.rowCount());
-		Integer count = ((Number) criteria.uniqueResult()).intValue();
-		
-		criteria = sessionFactory.getCurrentSession().createCriteria(Encounter.class);
-		addEncountersByPatientCriteria(criteria, patient, includeVoided, query);
-		
-		criteria.setProjection(Projections.rowCount());
-		count = count + ((Number) criteria.uniqueResult()).intValue();
-		
-		return count;
-	}
-	
-	private void addEmptyVisitsByPatientCriteria(Criteria criteria, Patient patient, boolean includeVoided, String query) {
-		criteria.add(Restrictions.eq("patient", patient));
-		criteria.add(Restrictions.isEmpty("encounters"));
-		
-		if (!includeVoided) {
-			criteria.add(Restrictions.eq("voided", includeVoided));
-		}
-		
-		if (query != null && !StringUtils.isBlank(query)) {
-			criteria.createAlias("visitType", "visitType", Criteria.LEFT_JOIN);
-			criteria.createAlias("location", "location", Criteria.LEFT_JOIN);
-			
-			Disjunction or = Restrictions.disjunction();
-			criteria.add(or);
-			or.add(Restrictions.ilike("visitType.name", query, MatchMode.ANYWHERE));
-			or.add(Restrictions.ilike("location.name", query, MatchMode.ANYWHERE));
-		}
-		
-		criteria.addOrder(Order.desc("startDatetime"));
-		criteria.addOrder(Order.desc("visitId"));
-	}
-	
-	private void addEncountersByPatientCriteria(Criteria criteria, Patient patient, boolean includeVoided, String query) {
-		criteria.add(Restrictions.eq("patient", patient));
-		criteria.createAlias("visit", "visit", Criteria.LEFT_JOIN);
-		
-		if (!includeVoided) {
-			criteria.add(Restrictions.eq("voided", includeVoided));
-		}
-		
-		if (query != null && !StringUtils.isBlank(query)) {
-			criteria.createAlias("visit.visitType", "visitType", Criteria.LEFT_JOIN);
-			criteria.createAlias("visit.location", "visitLocation", Criteria.LEFT_JOIN);
-			criteria.createAlias("location", "location", Criteria.LEFT_JOIN);
-			criteria.createAlias("encounterType", "encounterType", Criteria.LEFT_JOIN);
-			
-			Disjunction or = Restrictions.disjunction();
-			criteria.add(or);
-			or.add(Restrictions.ilike("visitType.name", query, MatchMode.ANYWHERE));
-			or.add(Restrictions.ilike("visitLocation.name", query, MatchMode.ANYWHERE));
-			or.add(Restrictions.ilike("location.name", query, MatchMode.ANYWHERE));
-			or.add(Restrictions.ilike("encounterType.name", query, MatchMode.ANYWHERE));
-		}
-		
-		criteria.addOrder(Order.desc("visit.startDatetime"));
-		criteria.addOrder(Order.desc("visit.visitId"));
-		criteria.addOrder(Order.desc("encounterDatetime"));
-		criteria.addOrder(Order.desc("encounterId"));
-	}
-}
+/**
+ * The contents of this file are subject to the OpenMRS Public License
+ * Version 1.0 (the "License"); you may not use this file except in
+ * compliance with the License. You may obtain a copy of the License at
+ * http://license.openmrs.org
+ *
+ * Software distributed under the License is distributed on an "AS IS"
+ * basis, WITHOUT WARRANTY OF ANY KIND, either express or implied. See the
+ * License for the specific language governing rights and limitations
+ * under the License.
+ *
+ * Copyright (C) OpenMRS, LLC.  All Rights Reserved.
+ */
+package org.openmrs.api.db.hibernate;
+
+import java.util.ArrayList;
+import java.util.Collection;
+import java.util.Collections;
+import java.util.Comparator;
+import java.util.Date;
+import java.util.HashMap;
+import java.util.List;
+import java.util.Map;
+
+import org.apache.commons.lang.StringUtils;
+import org.apache.commons.logging.Log;
+import org.apache.commons.logging.LogFactory;
+import org.hibernate.Criteria;
+import org.hibernate.SQLQuery;
+import org.hibernate.SessionFactory;
+import org.hibernate.criterion.Disjunction;
+import org.hibernate.criterion.Expression;
+import org.hibernate.criterion.MatchMode;
+import org.hibernate.criterion.Order;
+import org.hibernate.criterion.Projections;
+import org.hibernate.criterion.Restrictions;
+import org.openmrs.Cohort;
+import org.openmrs.Encounter;
+import org.openmrs.EncounterRole;
+import org.openmrs.EncounterType;
+import org.openmrs.Form;
+import org.openmrs.Location;
+import org.openmrs.Patient;
+import org.openmrs.PatientIdentifierType;
+import org.openmrs.Provider;
+import org.openmrs.Visit;
+import org.openmrs.VisitType;
+import org.openmrs.api.EncounterService;
+import org.openmrs.api.context.Context;
+import org.openmrs.api.db.DAOException;
+import org.openmrs.api.db.EncounterDAO;
+
+/**
+ * Hibernate specific dao for the {@link EncounterService} All calls should be made on the
+ * Context.getEncounterService() object
+ * 
+ * @see EncounterDAO
+ * @see EncounterService
+ */
+public class HibernateEncounterDAO implements EncounterDAO {
+	
+	protected final Log log = LogFactory.getLog(getClass());
+	
+	/**
+	 * Hibernate session factory
+	 */
+	private SessionFactory sessionFactory;
+	
+	/**
+	 * Set session factory
+	 * 
+	 * @param sessionFactory
+	 */
+	public void setSessionFactory(SessionFactory sessionFactory) {
+		this.sessionFactory = sessionFactory;
+	}
+	
+	/**
+	 * @see org.openmrs.api.db.EncounterDAO#saveEncounter(org.openmrs.Encounter)
+	 */
+	public Encounter saveEncounter(Encounter encounter) throws DAOException {
+		sessionFactory.getCurrentSession().saveOrUpdate(encounter);
+		return encounter;
+	}
+	
+	/**
+	 * @see org.openmrs.api.EncounterService#deleteEncounter(org.openmrs.Encounter)
+	 */
+	public void deleteEncounter(Encounter encounter) throws DAOException {
+		sessionFactory.getCurrentSession().delete(encounter);
+	}
+	
+	/**
+	 * @see org.openmrs.api.EncounterService#getEncounter(java.lang.Integer)
+	 */
+	public Encounter getEncounter(Integer encounterId) throws DAOException {
+		return (Encounter) sessionFactory.getCurrentSession().get(Encounter.class, encounterId);
+	}
+	
+	/**
+	 * @see org.openmrs.api.db.EncounterDAO#getEncountersByPatientId(java.lang.Integer)
+	 */
+	@SuppressWarnings("unchecked")
+	public List<Encounter> getEncountersByPatientId(Integer patientId) throws DAOException {
+		Criteria crit = sessionFactory.getCurrentSession().createCriteria(Encounter.class).createAlias("patient", "p").add(
+		    Expression.eq("p.patientId", patientId)).add(Expression.eq("voided", false)).addOrder(
+		    Order.desc("encounterDatetime"));
+		
+		return crit.list();
+	}
+	
+	/**
+	 * @see org.openmrs.api.db.EncounterDAO#getEncounters(org.openmrs.Patient, org.openmrs.Location,
+	 *      java.util.Date, java.util.Date, java.util.Collection, java.util.Collection,
+	 *      java.util.Collection, boolean)
+	 */
+	@SuppressWarnings("unchecked")
+	@Override
+	public List<Encounter> getEncounters(Patient patient, Location location, Date fromDate, Date toDate,
+	        Collection<Form> enteredViaForms, Collection<EncounterType> encounterTypes, Collection<Provider> providers,
+	        Collection<VisitType> visitTypes, Collection<Visit> visits, boolean includeVoided) {
+		
+		Criteria crit = sessionFactory.getCurrentSession().createCriteria(Encounter.class);
+		
+		if (patient != null && patient.getPatientId() != null) {
+			crit.add(Expression.eq("patient", patient));
+		}
+		if (location != null && location.getLocationId() != null) {
+			crit.add(Expression.eq("location", location));
+		}
+		if (fromDate != null) {
+			crit.add(Expression.ge("encounterDatetime", fromDate));
+		}
+		if (toDate != null) {
+			crit.add(Expression.le("encounterDatetime", toDate));
+		}
+		if (enteredViaForms != null && enteredViaForms.size() > 0) {
+			crit.add(Expression.in("form", enteredViaForms));
+		}
+		if (encounterTypes != null && encounterTypes.size() > 0) {
+			crit.add(Expression.in("encounterType", encounterTypes));
+		}
+		if (providers != null && providers.size() > 0) {
+			crit.createAlias("encounterProviders", "ep");
+			crit.add(Expression.in("ep.provider", providers));
+		}
+		if (visitTypes != null && visitTypes.size() > 0) {
+			crit.createAlias("visit", "v");
+			crit.add(Expression.in("v.visitType", visitTypes));
+		}
+		if (visits != null && visits.size() > 0) {
+			crit.add(Expression.in("visit", visits));
+		}
+		if (!includeVoided) {
+			crit.add(Expression.eq("voided", false));
+		}
+		crit.addOrder(Order.asc("encounterDatetime"));
+		return crit.list();
+	}
+	
+	/**
+	 * @see org.openmrs.api.db.EncounterDAO#saveEncounterType(org.openmrs.EncounterType)
+	 */
+	public EncounterType saveEncounterType(EncounterType encounterType) {
+		sessionFactory.getCurrentSession().saveOrUpdate(encounterType);
+		return encounterType;
+	}
+	
+	/**
+	 * @see org.openmrs.api.db.EncounterDAO#deleteEncounterType(org.openmrs.EncounterType)
+	 */
+	public void deleteEncounterType(EncounterType encounterType) throws DAOException {
+		sessionFactory.getCurrentSession().delete(encounterType);
+	}
+	
+	/**
+	 * @see org.openmrs.api.EncounterService#getEncounterType(java.lang.Integer)
+	 */
+	public EncounterType getEncounterType(Integer encounterTypeId) throws DAOException {
+		return (EncounterType) sessionFactory.getCurrentSession().get(EncounterType.class, encounterTypeId);
+	}
+	
+	/**
+	 * @see org.openmrs.api.EncounterService#getEncounterType(java.lang.String)
+	 */
+	public EncounterType getEncounterType(String name) throws DAOException {
+		Criteria crit = sessionFactory.getCurrentSession().createCriteria(EncounterType.class);
+		crit.add(Expression.eq("retired", false));
+		crit.add(Expression.eq("name", name));
+		EncounterType encounterType = (EncounterType) crit.uniqueResult();
+		
+		return encounterType;
+	}
+	
+	/**
+	 * @see org.openmrs.api.db.EncounterDAO#getAllEncounterTypes(java.lang.Boolean)
+	 */
+	@SuppressWarnings("unchecked")
+	public List<EncounterType> getAllEncounterTypes(Boolean includeRetired) throws DAOException {
+		
+		Criteria criteria = sessionFactory.getCurrentSession().createCriteria(EncounterType.class);
+		
+		criteria.addOrder(Order.asc("name"));
+		
+		if (includeRetired == false)
+			criteria.add(Expression.eq("retired", false));
+		
+		return criteria.list();
+	}
+	
+	/**
+	 * @see org.openmrs.api.db.EncounterDAO#findEncounterTypes(java.lang.String)
+	 */
+	@SuppressWarnings("unchecked")
+	public List<EncounterType> findEncounterTypes(String name) throws DAOException {
+		return sessionFactory.getCurrentSession().createCriteria(EncounterType.class)
+		// 'ilike' case insensitive search
+		        .add(Expression.ilike("name", name, MatchMode.START)).addOrder(Order.asc("name")).addOrder(
+		            Order.asc("retired")).list();
+	}
+	
+	/**
+	 * @see org.openmrs.api.db.EncounterDAO#getSavedEncounterDatetime(org.openmrs.Encounter)
+	 */
+	public Date getSavedEncounterDatetime(Encounter encounter) {
+		SQLQuery sql = sessionFactory.getCurrentSession().createSQLQuery(
+		    "select encounter_datetime from encounter where encounter_id = :encounterId");
+		sql.setInteger("encounterId", encounter.getEncounterId());
+		return (Date) sql.uniqueResult();
+	}
+	
+	/**
+	 * @see org.openmrs.api.db.EncounterDAO#getEncounterByUuid(java.lang.String)
+	 */
+	public Encounter getEncounterByUuid(String uuid) {
+		return getClassByUuid(Encounter.class, uuid);
+	}
+	
+	/**
+	 * @see org.openmrs.api.db.EncounterDAO#getEncounterTypeByUuid(java.lang.String)
+	 */
+	public EncounterType getEncounterTypeByUuid(String uuid) {
+		return getClassByUuid(EncounterType.class, uuid);
+	}
+	
+	/**
+	 * @see org.openmrs.api.db.EncounterDAO#getEncounters(String, Integer, Integer, boolean)
+	 */
+	@SuppressWarnings("unchecked")
+	public List<Encounter> getEncounters(String query, Integer start, Integer length, boolean includeVoided) {
+		if (StringUtils.isBlank(query)) {
+			return Collections.emptyList();
+		}
+		
+		Criteria criteria = createEncounterByQueryCriteria(query, includeVoided, true);
+		
+		if (start != null)
+			criteria.setFirstResult(start);
+		if (length != null && length > 0)
+			criteria.setMaxResults(length);
+		
+		return criteria.list();
+	}
+	
+	/**
+	 * @see org.openmrs.api.db.EncounterDAO#getSavedEncounterLocation(org.openmrs.Encounter)
+	 */
+	public Location getSavedEncounterLocation(Encounter encounter) {
+		SQLQuery sql = sessionFactory.getCurrentSession().createSQLQuery(
+		    "select location_id from encounter where encounter_id = :encounterId");
+		sql.setInteger("encounterId", encounter.getEncounterId());
+		return Context.getLocationService().getLocation((Integer) sql.uniqueResult());
+	}
+	
+	/**
+	 * @see EncounterDAO#getAllEncounters(org.openmrs.Cohort)
+	 */
+	@Override
+	public Map<Integer, List<Encounter>> getAllEncounters(Cohort patients) {
+		HashMap<Integer, List<Encounter>> encountersBypatient = new HashMap<Integer, List<Encounter>>();
+		
+		@SuppressWarnings("unchecked")
+		List<Encounter> allEncounters = createEncounterCriteria(patients).list();
+		
+		// set up the return map
+		for (Encounter encounter : allEncounters) {
+			Integer patientId = encounter.getPatientId();
+			List<Encounter> encounters = encountersBypatient.get(patientId);
+			
+			if (encounters == null) {
+				encounters = new ArrayList<Encounter>();
+			}
+			
+			encounters.add(encounter);
+			if (!encountersBypatient.containsKey(patientId)) {
+				encountersBypatient.put(patientId, encounters);
+			}
+		}
+		return encountersBypatient;
+	}
+	
+	/**
+	 * Create the criteria for fetching all encounters based on cohort
+	 * 
+	 * @param patients
+	 * @return a map of patient with their encounters
+	 */
+	private Criteria createEncounterCriteria(Cohort patients) {
+		Criteria criteria = sessionFactory.getCurrentSession().createCriteria(Encounter.class);
+		criteria.setCacheMode(org.hibernate.CacheMode.IGNORE);
+		
+		// only include this where clause if patients were passed in
+		if (patients != null)
+			criteria.add(Restrictions.in("patient.personId", patients.getMemberIds()));
+		
+		criteria.add(Restrictions.eq("voided", false));
+		
+		criteria.addOrder(org.hibernate.criterion.Order.desc("patient.personId"));
+		criteria.addOrder(org.hibernate.criterion.Order.desc("encounterDatetime"));
+		return criteria;
+	}
+	
+	/**
+	 * @see org.openmrs.api.db.EncounterDAO#getCountOfEncounters(java.lang.String, boolean)
+	 */
+	@Override
+	public Long getCountOfEncounters(String query, boolean includeVoided) {
+		Criteria criteria = createEncounterByQueryCriteria(query, includeVoided, false);
+		
+		criteria.setProjection(Projections.countDistinct("enc.encounterId"));
+		return (Long) criteria.uniqueResult();
+	}
+	
+	/**
+	 * Utility method that returns a criteria for searching for patient encounters that match the
+	 * specified search phrase
+	 * 
+	 * @param query patient name or identifier
+	 * @param includeVoided Specifies whether voided encounters should be included
+	 * @param orderByNames specifies whether the encounters should be ordered by person names
+	 * @return Criteria
+	 */
+	private Criteria createEncounterByQueryCriteria(String query, boolean includeVoided, boolean orderByNames) {
+		Criteria criteria = sessionFactory.getCurrentSession().createCriteria(Encounter.class, "enc");
+		if (!includeVoided)
+			criteria.add(Restrictions.eq("voided", false));
+		
+		criteria = criteria.createCriteria("patient", "pat");
+		String name = null;
+		String identifier = null;
+		if (query.matches(".*\\d+.*")) {
+			identifier = query;
+		} else {
+			// there is no number in the string, search on name
+			name = query;
+		}
+		criteria = new PatientSearchCriteria(sessionFactory, criteria).prepareCriteria(name, identifier,
+		    new ArrayList<PatientIdentifierType>(), false, orderByNames);
+		return criteria;
+	}
+	
+	/**
+	 * @see org.openmrs.api.db.EncounterDAO#getEncountersByVisit(Visit)
+	 */
+	@Override
+	@SuppressWarnings("unchecked")
+	public List<Encounter> getEncountersByVisit(Visit visit, boolean includeVoided) {
+		Criteria crit = sessionFactory.getCurrentSession().createCriteria(Encounter.class)
+		        .add(Expression.eq("visit", visit));
+		if (!includeVoided) {
+			crit.add(Expression.eq("voided", false));
+		}
+		crit.addOrder(Order.asc("encounterDatetime"));
+		
+		return crit.list();
+	}
+	
+	/**
+	 * @see org.openmrs.api.db.EncounterDAO#saveEncounterRole(EncounterRole encounterRole)
+	 */
+	@Override
+	public EncounterRole saveEncounterRole(EncounterRole encounterRole) throws DAOException {
+		sessionFactory.getCurrentSession().saveOrUpdate(encounterRole);
+		return encounterRole;
+	}
+	
+	/**
+	 * @see org.openmrs.api.db.EncounterDAO#deleteEncounterRole(org.openmrs.EncounterRole)
+	 */
+	@Override
+	public void deleteEncounterRole(EncounterRole encounterRole) throws DAOException {
+		sessionFactory.getCurrentSession().delete(encounterRole);
+	}
+	
+	/**
+	 * @see org.openmrs.api.db.EncounterDAO#getEncounterRole(Integer)
+	 */
+	@Override
+	public EncounterRole getEncounterRole(Integer encounterRoleId) throws DAOException {
+		return (EncounterRole) sessionFactory.getCurrentSession().get(EncounterRole.class, encounterRoleId);
+	}
+	
+	/**
+	 * @see org.openmrs.api.db.EncounterDAO#getEncounterRoleByUuid(String)
+	 */
+	@Override
+	public EncounterRole getEncounterRoleByUuid(String uuid) {
+		return getClassByUuid(EncounterRole.class, uuid);
+	}
+	
+	/**
+	 * @see org.openmrs.api.db.EncounterDAO#getAllEncounterRoles(boolean)
+	 */
+	@Override
+	public List<EncounterRole> getAllEncounterRoles(boolean includeRetired) throws DAOException {
+		Criteria criteria = sessionFactory.getCurrentSession().createCriteria(EncounterRole.class);
+		return includeRetired ? criteria.list() : criteria.add(Restrictions.eq("retired", includeRetired)).list();
+	}
+	
+	/**
+	 * Convenience method since this DAO fetches several different domain objects by uuid
+	 * 
+	 * @param uuid uuid to fetch
+	 * @param table a simple classname (e.g. "Encounter")
+	 * @return
+	 */
+	@SuppressWarnings("unchecked")
+	private <T> T getClassByUuid(Class<T> clazz, String uuid) {
+		return (T) sessionFactory.getCurrentSession().createCriteria(clazz).add(Restrictions.eq("uuid", uuid))
+		        .uniqueResult();
+	}
+	
+	@SuppressWarnings("unchecked")
+	@Override
+	public List<Encounter> getEncountersNotAssignedToAnyVisit(Patient patient) throws DAOException {
+		return sessionFactory.getCurrentSession().createCriteria(Encounter.class).add(Restrictions.eq("patient", patient))
+		        .add(Restrictions.isNull("visit")).add(Restrictions.eq("voided", false)).addOrder(
+		            Order.desc("encounterDatetime")).setMaxResults(100).list();
+	}
+	
+	/**
+	 * @see org.openmrs.api.db.EncounterDAO#getEncountersByVisitsAndPatient(org.openmrs.Patient,
+	 *      boolean, java.lang.String, java.lang.Integer, java.lang.Integer)
+	 */
+	@Override
+	public List<Encounter> getEncountersByVisitsAndPatient(Patient patient, boolean includeVoided, String query,
+	        Integer start, Integer length) {
+		Criteria criteria = sessionFactory.getCurrentSession().createCriteria(Encounter.class);
+		addEncountersByPatientCriteria(criteria, patient, includeVoided, query);
+		
+		@SuppressWarnings("unchecked")
+		List<Encounter> encounters = criteria.list();
+		
+		criteria = sessionFactory.getCurrentSession().createCriteria(Visit.class);
+		addEmptyVisitsByPatientCriteria(criteria, patient, includeVoided, query);
+		
+		@SuppressWarnings("unchecked")
+		List<Visit> emptyVisits = criteria.list();
+		
+		if (!emptyVisits.isEmpty()) {
+			for (Visit emptyVisit : emptyVisits) {
+				Encounter mockEncounter = new Encounter();
+				mockEncounter.setVisit(emptyVisit);
+				encounters.add(mockEncounter);
+			}
+			
+			Collections.sort(encounters, new Comparator<Encounter>() {
+				
+				@Override
+				public int compare(Encounter o1, Encounter o2) {
+					Date o1Date = (o1.getVisit() != null) ? o1.getVisit().getStartDatetime() : o1.getEncounterDatetime();
+					Date o2Date = (o2.getVisit() != null) ? o2.getVisit().getStartDatetime() : o2.getEncounterDatetime();
+					return o2Date.compareTo(o1Date);
+				}
+			});
+		}
+		
+		if (start == null) {
+			start = 0;
+		}
+		if (length == null) {
+			length = encounters.size();
+		}
+		int end = start + length;
+		if (end > encounters.size()) {
+			end = encounters.size();
+		}
+		
+		return encounters.subList(start, end);
+	}
+	
+	/**
+	 * @see org.openmrs.api.db.EncounterDAO#getEncountersByVisitsAndPatientCount(org.openmrs.Patient,
+	 *      boolean, java.lang.String)
+	 */
+	@Override
+	public Integer getEncountersByVisitsAndPatientCount(Patient patient, boolean includeVoided, String query) {
+		Criteria criteria = sessionFactory.getCurrentSession().createCriteria(Visit.class);
+		addEmptyVisitsByPatientCriteria(criteria, patient, includeVoided, query);
+		
+		criteria.setProjection(Projections.rowCount());
+		Integer count = ((Number) criteria.uniqueResult()).intValue();
+		
+		criteria = sessionFactory.getCurrentSession().createCriteria(Encounter.class);
+		addEncountersByPatientCriteria(criteria, patient, includeVoided, query);
+		
+		criteria.setProjection(Projections.rowCount());
+		count = count + ((Number) criteria.uniqueResult()).intValue();
+		
+		return count;
+	}
+	
+	private void addEmptyVisitsByPatientCriteria(Criteria criteria, Patient patient, boolean includeVoided, String query) {
+		criteria.add(Restrictions.eq("patient", patient));
+		criteria.add(Restrictions.isEmpty("encounters"));
+		
+		if (!includeVoided) {
+			criteria.add(Restrictions.eq("voided", includeVoided));
+		}
+		
+		if (query != null && !StringUtils.isBlank(query)) {
+			criteria.createAlias("visitType", "visitType", Criteria.LEFT_JOIN);
+			criteria.createAlias("location", "location", Criteria.LEFT_JOIN);
+			
+			Disjunction or = Restrictions.disjunction();
+			criteria.add(or);
+			or.add(Restrictions.ilike("visitType.name", query, MatchMode.ANYWHERE));
+			or.add(Restrictions.ilike("location.name", query, MatchMode.ANYWHERE));
+		}
+		
+		criteria.addOrder(Order.desc("startDatetime"));
+		criteria.addOrder(Order.desc("visitId"));
+	}
+	
+	private void addEncountersByPatientCriteria(Criteria criteria, Patient patient, boolean includeVoided, String query) {
+		criteria.add(Restrictions.eq("patient", patient));
+		criteria.createAlias("visit", "visit", Criteria.LEFT_JOIN);
+		
+		if (!includeVoided) {
+			criteria.add(Restrictions.eq("voided", includeVoided));
+		}
+		
+		if (query != null && !StringUtils.isBlank(query)) {
+			criteria.createAlias("visit.visitType", "visitType", Criteria.LEFT_JOIN);
+			criteria.createAlias("visit.location", "visitLocation", Criteria.LEFT_JOIN);
+			criteria.createAlias("location", "location", Criteria.LEFT_JOIN);
+			criteria.createAlias("encounterType", "encounterType", Criteria.LEFT_JOIN);
+			
+			Disjunction or = Restrictions.disjunction();
+			criteria.add(or);
+			or.add(Restrictions.ilike("visitType.name", query, MatchMode.ANYWHERE));
+			or.add(Restrictions.ilike("visitLocation.name", query, MatchMode.ANYWHERE));
+			or.add(Restrictions.ilike("location.name", query, MatchMode.ANYWHERE));
+			or.add(Restrictions.ilike("encounterType.name", query, MatchMode.ANYWHERE));
+		}
+		
+		criteria.addOrder(Order.desc("visit.startDatetime"));
+		criteria.addOrder(Order.desc("visit.visitId"));
+		criteria.addOrder(Order.desc("encounterDatetime"));
+		criteria.addOrder(Order.desc("encounterId"));
+	}
+}